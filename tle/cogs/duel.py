--- conflicted
+++ resolved
@@ -187,11 +187,7 @@
         suggested_rating = max(
             round(lowest_rating, -2) + _DUEL_RATING_DELTA, 500)
         rating = round(rating, -2) if rating else suggested_rating
-<<<<<<< HEAD
         unofficial = rating > _DUEL_OFFICIAL_CUTOFF #suggested_rating 
-=======
-        unofficial = rating > suggested_rating or tags or bantags
->>>>>>> 883045a6
         dtype = DuelType.UNOFFICIAL if unofficial else DuelType.OFFICIAL
 
         solved = {
