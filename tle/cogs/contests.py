import asyncio
from collections import defaultdict
from collections import namedtuple
import datetime as dt
import functools
import json
import logging
import time

import discord
from discord.ext import commands
from matplotlib import pyplot as plt

from tle import constants
from tle.util import cache_system2
from tle.util import codeforces_api as cf
from tle.util import codeforces_common as cf_common
from tle.util import db
from tle.util import discord_common
from tle.util import events
from tle.util import graph_common as gc
from tle.util import paginator
from tle.util import ranklist as rl
from tle.util import table
from tle.util import tasks

_CONTESTS_PER_PAGE = 5
_CONTEST_PAGINATE_WAIT_TIME = 5 * 60
_STANDINGS_PER_PAGE = 15
_STANDINGS_PAGINATE_WAIT_TIME = 2 * 60
_FINISHED_CONTESTS_LIMIT = 5
_WATCHING_RATED_VC_WAIT_TIME = 5 * 60  # seconds
_RATED_VC_EXTRA_TIME = 10 * 60  # seconds
_MIN_RATED_CONTESTANTS_FOR_RATED_VC = 50


class ContestCogError(commands.CommandError):
    pass


def _contest_start_time_format(contest, tz):
    start = dt.datetime.fromtimestamp(contest.startTimeSeconds, tz)
    return f'{start.strftime("%d %b %y, %H:%M")} {tz}'


def _contest_duration_format(contest):
    duration_days, duration_hrs, duration_mins, _ = cf_common.time_format(
        contest.durationSeconds
    )
    duration = f'{duration_hrs}h {duration_mins}m'
    if duration_days > 0:
        duration = f'{duration_days}d ' + duration
    return duration


def _get_formatted_contest_desc(id_str, start, duration, url, max_duration_len):
    em = '\N{EN SPACE}'
    sq = '\N{WHITE SQUARE WITH UPPER RIGHT QUADRANT}'
    desc = (
        f'`{em}{id_str}{em}|'
        f'{em}{start}{em}|'
        f'{em}{duration.rjust(max_duration_len, em)}{em}|'
        f'{em}`[`link {sq}`]({url} "Link to contest page")'
    )
    return desc


def _get_embed_fields_from_contests(contests):
    infos = [
        (
            contest.name,
            str(contest.id),
            _contest_start_time_format(contest, dt.timezone.utc),
            _contest_duration_format(contest),
            contest.register_url,
        )
        for contest in contests
    ]

    max_duration_len = max(len(duration) for _, _, _, duration, _ in infos)

    fields = []
    for name, id_str, start, duration, url in infos:
        value = _get_formatted_contest_desc(
            id_str, start, duration, url, max_duration_len
        )
        fields.append((name, value))
    return fields


async def _send_reminder_at(channel, role, contests, before_secs, send_time):
    delay = send_time - time.time()
    if delay <= 0:
        return
    await asyncio.sleep(delay)
    values = cf_common.time_format(before_secs)

    def make(value, label):
        tmp = f'{value} {label}'
        return tmp if value == 1 else tmp + 's'

    labels = 'day hr min sec'.split()
    before_str = ' '.join(
        make(value, label) for label, value in zip(labels, values) if value > 0
    )
    desc = f'About to start in {before_str}'
    embed = discord_common.cf_color_embed(description=desc)
    for name, value in _get_embed_fields_from_contests(contests):
        embed.add_field(name=name, value=value)
    await channel.send(role.mention, embed=embed)


def _get_ongoing_vc_participants():
    """Returns a set containing the `member_id`s of users who are registered in an ongoing vc."""
    ongoing_vc_ids = cf_common.user_db.get_ongoing_rated_vc_ids()
    ongoing_vc_participants = set()
    for vc_id in ongoing_vc_ids:
        vc_participants = set(cf_common.user_db.get_rated_vc_user_ids(vc_id))
        ongoing_vc_participants |= vc_participants
    return ongoing_vc_participants


class Contests(commands.Cog):
    def __init__(self, bot):
        self.bot = bot

        self.future_contests = None
        self.active_contests = None
        self.finished_contests = None
        self.start_time_map = defaultdict(list)
        self.task_map = defaultdict(list)

        self.member_converter = commands.MemberConverter()
        self.role_converter = commands.RoleConverter()

        self.logger = logging.getLogger(self.__class__.__name__)

    @commands.Cog.listener()
    @discord_common.once
    async def on_ready(self):
        self._update_task.start()
        self._watch_rated_vcs_task.start()

    @tasks.task_spec(
        name='ContestCogUpdate',
        waiter=tasks.Waiter.for_event(events.ContestListRefresh),
    )
    async def _update_task(self, _):
        contest_cache = cf_common.cache2.contest_cache
        self.future_contests = contest_cache.get_contests_in_phase('BEFORE')
        self.active_contests = (
            contest_cache.get_contests_in_phase('CODING')
            + contest_cache.get_contests_in_phase('PENDING_SYSTEM_TEST')
            + contest_cache.get_contests_in_phase('SYSTEM_TEST')
        )
        self.finished_contests = contest_cache.get_contests_in_phase('FINISHED')

        # Future contests already sorted by start time.
        self.active_contests.sort(key=lambda contest: contest.startTimeSeconds)
        self.finished_contests.sort(key=lambda contest: contest.end_time, reverse=True)
        # Keep most recent _FINISHED_LIMIT
        self.finished_contests = self.finished_contests[:_FINISHED_CONTESTS_LIMIT]

        self.logger.info(f'Refreshed cache')
        self.start_time_map.clear()
        for contest in self.future_contests:
            if not cf_common.is_nonstandard_contest(contest):
                # Exclude non-standard contests from reminders.
                self.start_time_map[contest.startTimeSeconds].append(contest)
        self._reschedule_all_tasks()

    def _reschedule_all_tasks(self):
        for guild in self.bot.guilds:
            self._reschedule_tasks(guild.id)

    def _reschedule_tasks(self, guild_id):
        for task in self.task_map[guild_id]:
            task.cancel()
        self.task_map[guild_id].clear()
        self.logger.info(f'Tasks for guild {guild_id} cleared')
        if not self.start_time_map:
            return
        try:
            settings = cf_common.user_db.get_reminder_settings(guild_id)
        except db.DatabaseDisabledError:
            return
        if settings is None:
            return
        channel_id, role_id, before = settings
        channel_id, role_id, before = int(channel_id), int(role_id), json.loads(before)
        guild = self.bot.get_guild(guild_id)
        channel, role = guild.get_channel(channel_id), guild.get_role(role_id)
        for start_time, contests in self.start_time_map.items():
            for before_mins in before:
                before_secs = 60 * before_mins
                task = asyncio.create_task(
                    _send_reminder_at(
                        channel, role, contests, before_secs, start_time - before_secs
                    )
                )
                self.task_map[guild_id].append(task)
        self.logger.info(
            f'{len(self.task_map[guild_id])} tasks scheduled for guild {guild_id}'
        )

    @staticmethod
    def _make_contest_pages(contests, title):
        pages = []
        chunks = paginator.chunkify(contests, _CONTESTS_PER_PAGE)
        for chunk in chunks:
            embed = discord_common.cf_color_embed()
            for name, value in _get_embed_fields_from_contests(chunk):
                embed.add_field(name=name, value=value, inline=False)
            pages.append((title, embed))
        return pages

    async def _send_contest_list(self, ctx, contests, *, title, empty_msg):
        if contests is None:
            raise ContestCogError('Contest list not present')
        if len(contests) == 0:
            await ctx.send(embed=discord_common.embed_neutral(empty_msg))
            return
        pages = self._make_contest_pages(contests, title)
        paginator.paginate(
            self.bot,
            ctx.channel,
            pages,
            wait_time=_CONTEST_PAGINATE_WAIT_TIME,
            set_pagenum_footers=True,
        )

    @commands.group(brief='Commands for listing contests', invoke_without_command=True)
    async def clist(self, ctx):
        await ctx.send_help(ctx.command)

    @clist.command(brief='List future contests')
    async def future(self, ctx):
        """List future contests on Codeforces."""
        await self._send_contest_list(
            ctx,
            self.future_contests,
            title='Future contests on Codeforces',
            empty_msg='No future contests scheduled',
        )

    @clist.command(brief='List active contests')
    async def active(self, ctx):
        """List active contests on Codeforces, namely those in coding phase, pending system
        test or in system test."""
        await self._send_contest_list(
            ctx,
            self.active_contests,
            title='Active contests on Codeforces',
            empty_msg='No contests currently active',
        )

    @clist.command(brief='List recent finished contests')
    async def finished(self, ctx):
        """List recently concluded contests on Codeforces."""
        await self._send_contest_list(
            ctx,
            self.finished_contests,
            title='Recently finished contests on Codeforces',
            empty_msg='No finished contests found',
        )

    @commands.group(brief='Commands for contest reminders', invoke_without_command=True)
    async def remind(self, ctx):
        await ctx.send_help(ctx.command)

    @remind.command(brief='Set reminder settings')
    @commands.has_role(constants.TLE_ADMIN)
    async def here(self, ctx, role: discord.Role, *before: int):
        """Sets reminder channel to current channel, role to the given role, and reminder
        times to the given values in minutes."""
        if not role.mentionable:
            raise ContestCogError('The role for reminders must be mentionable')
        if not before or any(before_mins <= 0 for before_mins in before):
            raise ContestCogError('Please provide valid `before` values')
        before = sorted(before, reverse=True)
        cf_common.user_db.set_reminder_settings(
            ctx.guild.id, ctx.channel.id, role.id, json.dumps(before)
        )
        await ctx.send(
            embed=discord_common.embed_success('Reminder settings saved successfully')
        )
        self._reschedule_tasks(ctx.guild.id)

    @remind.command(brief='Clear all reminder settings')
    @commands.has_role(constants.TLE_ADMIN)
    async def clear(self, ctx):
        cf_common.user_db.clear_reminder_settings(ctx.guild.id)
        await ctx.send(embed=discord_common.embed_success('Reminder settings cleared'))
        self._reschedule_tasks(ctx.guild.id)

    @remind.command(brief='Show reminder settings')
    async def settings(self, ctx):
        """Shows the role, channel and before time settings."""
        settings = cf_common.user_db.get_reminder_settings(ctx.guild.id)
        if settings is None:
            await ctx.send(embed=discord_common.embed_neutral('Reminder not set'))
            return
        channel_id, role_id, before = settings
        channel_id, role_id, before = int(channel_id), int(role_id), json.loads(before)
        channel, role = ctx.guild.get_channel(channel_id), ctx.guild.get_role(role_id)
        if channel is None:
            raise ContestCogError(
                'The channel set for reminders is no longer available'
            )
        if role is None:
            raise ContestCogError('The role set for reminders is no longer available')
        before_str = ', '.join(str(before_mins) for before_mins in before)
        embed = discord_common.embed_success('Current reminder settings')
        embed.add_field(name='Channel', value=channel.mention)
        embed.add_field(name='Role', value=role.mention)
        embed.add_field(name='Before', value=f'At {before_str} mins before contest')
        await ctx.send(embed=embed)

    @staticmethod
    def _get_remind_role(guild):
        settings = cf_common.user_db.get_reminder_settings(guild.id)
        if settings is None:
            raise ContestCogError('Reminders are not enabled.')
        _, role_id, _ = settings
        role = guild.get_role(int(role_id))
        if role is None:
            raise ContestCogError('The role set for reminders is no longer available.')
        return role

    @remind.command(brief='Subscribe to contest reminders')
    async def on(self, ctx):
        """Subscribes you to contest reminders. Use ';remind settings' to see the current
        settings.
        """
        role = self._get_remind_role(ctx.guild)
        if role in ctx.author.roles:
            embed = discord_common.embed_neutral(
                'You are already subscribed to contest reminders'
            )
        else:
            await ctx.author.add_roles(
                role, reason='User subscribed to contest reminders'
            )
            embed = discord_common.embed_success(
                'Successfully subscribed to contest reminders'
            )
        await ctx.send(embed=embed)

    @remind.command(brief='Unsubscribe from contest reminders')
    async def off(self, ctx):
        """Unsubscribes you from contest reminders."""
        role = self._get_remind_role(ctx.guild)
        if role not in ctx.author.roles:
            embed = discord_common.embed_neutral(
                'You are not subscribed to contest reminders'
            )
        else:
            await ctx.author.remove_roles(
                role, reason='User unsubscribed from contest reminders'
            )
            embed = discord_common.embed_success(
                'Successfully unsubscribed from contest reminders'
            )
        await ctx.send(embed=embed)

    @staticmethod
    def _get_cf_or_ioi_standings_table(
        problem_indices, handle_standings, deltas=None, *, mode
    ):
        assert mode in ('cf', 'ioi')

        def maybe_int(value):
            return int(value) if mode == 'cf' else value

        header_style = '{:>} {:<}    {:^}  ' + '  '.join(
            ['{:^}'] * len(problem_indices)
        )
        body_style = '{:>} {:<}    {:>}  ' + '  '.join(['{:>}'] * len(problem_indices))
        header = ['#', 'Handle', '='] + problem_indices
        if deltas:
            header_style += '  {:^}'
            body_style += '  {:>}'
            header += ['\N{INCREMENT}']

        body = []
        for handle, standing in handle_standings:
            virtual = '#' if standing.party.participantType == 'VIRTUAL' else ''
            tokens = [standing.rank, handle + ':' + virtual, maybe_int(standing.points)]
            for problem_result in standing.problemResults:
                score = ''
                if problem_result.points:
                    score = str(maybe_int(problem_result.points))
                tokens.append(score)
            body.append(tokens)

        if deltas:
            for tokens, delta in zip(body, deltas):
                tokens.append('' if delta is None else f'{delta:+}')
        return header_style, body_style, header, body

    @staticmethod
    def _get_icpc_standings_table(problem_indices, handle_standings, deltas=None):
        header_style = '{:>} {:<}    {:^}  {:^}  ' + '  '.join(
            ['{:^}'] * len(problem_indices)
        )
        body_style = '{:>} {:<}    {:>}  {:>}  ' + '  '.join(
            ['{:<}'] * len(problem_indices)
        )
        header = ['#', 'Handle', '=', '-'] + problem_indices
        if deltas:
            header_style += '  {:^}'
            body_style += '  {:>}'
            header += ['\N{INCREMENT}']

        body = []
        for handle, standing in handle_standings:
            virtual = '#' if standing.party.participantType == 'VIRTUAL' else ''
            tokens = [
                standing.rank,
                handle + ':' + virtual,
                int(standing.points),
                int(standing.penalty),
            ]
            for problem_result in standing.problemResults:
                score = '+' if problem_result.points else ''
                if problem_result.rejectedAttemptCount:
                    penalty = str(problem_result.rejectedAttemptCount)
                    if problem_result.points:
                        score += penalty
                    else:
                        score = '-' + penalty
                tokens.append(score)
            body.append(tokens)

        if deltas:
            for tokens, delta in zip(body, deltas):
                tokens.append('' if delta is None else f'{delta:+}')
        return header_style, body_style, header, body

    def _make_standings_pages(
        self, contest, problem_indices, handle_standings, deltas=None
    ):
        pages = []
        handle_standings_chunks = paginator.chunkify(
            handle_standings, _STANDINGS_PER_PAGE
        )
        num_chunks = len(handle_standings_chunks)
        delta_chunks = (
            paginator.chunkify(deltas, _STANDINGS_PER_PAGE)
            if deltas
            else [None] * num_chunks
        )

        if contest.type == 'CF':
            get_table = functools.partial(
                self._get_cf_or_ioi_standings_table, mode='cf'
            )
        elif contest.type == 'ICPC':
            get_table = self._get_icpc_standings_table
        elif contest.type == 'IOI':
            get_table = functools.partial(
                self._get_cf_or_ioi_standings_table, mode='ioi'
            )
        else:
            assert False, f'Unexpected contest type {contest.type}'

        num_pages = 1
        for handle_standings_chunk, delta_chunk in zip(
            handle_standings_chunks, delta_chunks
        ):
            header_style, body_style, header, body = get_table(
                problem_indices, handle_standings_chunk, delta_chunk
            )
            t = table.Table(table.Style(header=header_style, body=body_style))
            t += table.Header(*header)
            t += table.Line('\N{EM DASH}')
            for row in body:
                t += table.Data(*row)
            t += table.Line('\N{EM DASH}')
            page_num_footer = (
                f' # Page: {num_pages} / {num_chunks}' if num_chunks > 1 else ''
            )

            # We use yaml to get nice colors in the ranklist.
            content = f'```yaml\n{t}\n{page_num_footer}```'
            pages.append((content, None))
            num_pages += 1

        return pages

    @staticmethod
    def _make_contest_embed_for_ranklist(ranklist):
        contest = ranklist.contest
        assert contest.phase != 'BEFORE', f'Contest {contest.id} has not started.'
        embed = discord_common.cf_color_embed(title=contest.name, url=contest.url)
        phase = contest.phase.capitalize().replace('_', ' ')
        embed.add_field(name='Phase', value=phase)
        if ranklist.is_rated:
            embed.add_field(name='Deltas', value=ranklist.deltas_status)
        now = time.time()
        en = '\N{EN SPACE}'
<<<<<<< HEAD
        if contest.end_time > now:
            elapsed = cf_common.pretty_time_format(now - contest.startTimeSeconds, shorten=True)
            remaining = cf_common.pretty_time_format(contest.end_time - now, shorten=True)
=======
        if contest.phase == 'CODING':
            elapsed = cf_common.pretty_time_format(
                now - contest.startTimeSeconds, shorten=True
            )
            remaining = cf_common.pretty_time_format(
                contest.end_time - now, shorten=True
            )
>>>>>>> ada6985b
            msg = f'{elapsed} elapsed{en}|{en}{remaining} remaining'
            embed.add_field(name='Tick tock', value=msg, inline=False)
        else:
            start = _contest_start_time_format(contest, dt.timezone.utc)
            duration = _contest_duration_format(contest)
            since = cf_common.pretty_time_format(
                now - contest.end_time, only_most_significant=True
            )
            msg = f'{start}{en}|{en}{duration}{en}|{en}Ended {since} ago'
            embed.add_field(name='When', value=msg, inline=False)
        return embed

    @staticmethod
    def _make_contest_embed_for_vc_ranklist(
        ranklist, vc_start_time=None, vc_end_time=None
    ):
        contest = ranklist.contest
        embed = discord_common.cf_color_embed(title=contest.name, url=contest.url)
        embed.set_author(name='VC Standings')
        now = time.time()
        if vc_start_time and vc_end_time:
            en = '\N{EN SPACE}'
            elapsed = cf_common.pretty_time_format(now - vc_start_time, shorten=True)
            remaining = cf_common.pretty_time_format(
                max(0, vc_end_time - now), shorten=True
            )
            msg = f'{elapsed} elapsed{en}|{en}{remaining} remaining'
            embed.add_field(name='Tick tock', value=msg, inline=False)
        return embed

    @commands.command(brief='Show ranklist for given handles and/or server members')
    async def ranklist(self, ctx, contest_id: int, *args: str):
        """
        Shows ranklist for the contest with given contest id. If handles contains
        '+server', all server members are included. No handles defaults to '+server'.
        Use '+official' for only showing rated participants for the round
        """
        (show_official,), handles = cf_common.filter_flags(args, ['+official'])
        handles = await cf_common.resolve_handles(
            ctx, self.member_converter, handles, maxcnt=None, default_to_all_server=True
        )
        contest = cf_common.cache2.contest_cache.get_contest(contest_id)
        wait_msg = await ctx.channel.send('Generating ranklist, please wait...')
        ranklist = None
        try:
            ranklist = cf_common.cache2.ranklist_cache.get_ranklist(
                contest, show_official
            )
        except cache_system2.RanklistNotMonitored:
            if contest.phase == 'BEFORE':
                raise ContestCogError(
                    f'Contest `{contest.id} | {contest.name}` has not started'
                )
            ranklist = await cf_common.cache2.ranklist_cache.generate_ranklist(
                contest.id, fetch_changes=True, show_unofficial=not show_official
            )

        await wait_msg.delete()
        await ctx.channel.send(embed=self._make_contest_embed_for_ranklist(ranklist))
        await self._show_ranklist(
            channel=ctx.channel,
            contest_id=contest_id,
            handles=handles,
            ranklist=ranklist,
        )

    async def _show_ranklist(
        self,
        channel,
        contest_id: int,
        handles: [str],
        ranklist,
        vc: bool = False,
        delete_after: float = None,
    ):
        contest = cf_common.cache2.contest_cache.get_contest(contest_id)
        if ranklist is None:
            raise ContestCogError('No ranklist to show')

        handle_standings = []
        for handle in handles:
            try:
                standing = ranklist.get_standing_row(handle)
            except rl.HandleNotPresentError:
                continue

            # Database has correct handle ignoring case, update to it
            handle = rl.Ranklist.get_ranklist_lookup_key(standing)
            if vc and standing.party.participantType != 'VIRTUAL':
                continue
            handle_standings.append((handle, standing))

        if not handle_standings:
            error = (
                f'None of the handles are present in the ranklist of `{contest.name}`'
            )
            if vc:
                await channel.send(
                    embed=discord_common.embed_alert(error), delete_after=delete_after
                )
                return
            raise ContestCogError(error)

        handle_standings.sort(key=lambda data: data[1].rank)
        deltas = None
        if ranklist.is_rated:
            deltas = [
                ranklist.get_delta(handle) for handle, standing in handle_standings
            ]

        problem_indices = [problem.index for problem in ranklist.problems]
        pages = self._make_standings_pages(
            contest, problem_indices, handle_standings, deltas
        )
        paginator.paginate(
            self.bot,
            channel,
            pages,
            wait_time=_STANDINGS_PAGINATE_WAIT_TIME,
            delete_after=delete_after,
        )

    @commands.command(
        brief='Start a rated vc.', usage='<contest_id> <@user1 @user2 ...>'
    )
    async def ratedvc(self, ctx, contest_id: int, *members: discord.Member):
        ratedvc_channel_id = cf_common.user_db.get_rated_vc_channel(ctx.guild.id)
        if not ratedvc_channel_id or ctx.channel.id != ratedvc_channel_id:
            raise ContestCogError('You must use this command in ratedvc channel.')
        if not members:
            raise ContestCogError('Missing members')
        contest = cf_common.cache2.contest_cache.get_contest(contest_id)
        try:
            (await cf.contest.ratingChanges(contest_id=contest_id))[
                _MIN_RATED_CONTESTANTS_FOR_RATED_VC - 1
            ]
        except (cf.RatingChangesUnavailableError, IndexError):
            error = (
                f'`{contest.name}` was not rated for at least {_MIN_RATED_CONTESTANTS_FOR_RATED_VC} contestants'
                ' or the ratings changes are not published yet.'
            )
            raise ContestCogError(error)

        ongoing_vc_member_ids = _get_ongoing_vc_participants()
        this_vc_member_ids = {str(member.id) for member in members}
        intersection = this_vc_member_ids & ongoing_vc_member_ids
        if intersection:
            busy_members = ', '.join(
                [
                    ctx.guild.get_member(int(member_id)).mention
                    for member_id in intersection
                ]
            )
            error = f'{busy_members} are registered in ongoing ratedvcs.'
            raise ContestCogError(error)

        handles = cf_common.members_to_handles(members, ctx.guild.id)
        visited_contests = await cf_common.get_visited_contests(handles)
        if contest_id in visited_contests:
            raise ContestCogError(
                f'Some of the handles: {", ".join(handles)} have submissions in the contest'
            )
        start_time = time.time()
        finish_time = start_time + contest.durationSeconds + _RATED_VC_EXTRA_TIME
        cf_common.user_db.create_rated_vc(
            contest_id,
            start_time,
            finish_time,
            ctx.guild.id,
            [member.id for member in members],
        )
        title = f'Starting {contest.name} for:'
        msg = '\n'.join(
            f'[{discord.utils.escape_markdown(handle)}]({cf.PROFILE_BASE_URL}{handle})'
            for handle in handles
        )
        embed = discord_common.cf_color_embed(
            title=title, description=msg, url=contest.url
        )
        await ctx.send(embed=embed)
        embed = discord_common.embed_alert(
            f'You have {int(finish_time - start_time) // 60} minutes to complete the vc!'
        )
        embed.set_footer(text='GL & HF')
        await ctx.send(embed=embed)

    @staticmethod
    def _make_vc_rating_changes_embed(guild, contest_id, change_by_handle):
        """Make an embed containing a list of rank changes and rating changes for ratedvc participants."""
        contest = cf_common.cache2.contest_cache.get_contest(contest_id)
        user_id_handle_pairs = cf_common.user_db.get_handles_for_guild(guild.id)
        member_handle_pairs = [
            (guild.get_member(int(user_id)), handle)
            for user_id, handle in user_id_handle_pairs
        ]
        member_change_pairs = [
            (member, change_by_handle[handle])
            for member, handle in member_handle_pairs
            if member is not None and handle in change_by_handle
        ]

        member_change_pairs.sort(key=lambda pair: pair[1].newRating, reverse=True)
        rank_to_role = {role.name: role for role in guild.roles}

        def rating_to_displayable_rank(rating):
            rank = cf.rating2rank(rating).title
            role = rank_to_role.get(rank)
            return role.mention if role else rank

        rank_changes_str = []
        for member, change in member_change_pairs:
            if len(cf_common.user_db.get_vc_rating_history(member.id)) == 1:
                # If this is the user's first rated contest.
                old_role = 'Unrated'
            else:
                old_role = rating_to_displayable_rank(change.oldRating)
            new_role = rating_to_displayable_rank(change.newRating)
            if new_role != old_role:
                rank_change_str = (
                    f'{member.mention} [{discord.utils.escape_markdown(change.handle)}]({cf.PROFILE_BASE_URL}{change.handle}): {old_role} '
                    f'\N{LONG RIGHTWARDS ARROW} {new_role}'
                )
                rank_changes_str.append(rank_change_str)

        member_change_pairs.sort(
            key=lambda pair: pair[1].newRating - pair[1].oldRating, reverse=True
        )
        rating_changes_str = []
        for member, change in member_change_pairs:
            delta = change.newRating - change.oldRating
            rating_change_str = (
                f'{member.mention} [{discord.utils.escape_markdown(change.handle)}]({cf.PROFILE_BASE_URL}{change.handle}): {change.oldRating} '
                f'\N{HORIZONTAL BAR} **{delta:+}** \N{LONG RIGHTWARDS ARROW} '
                f'{change.newRating}'
            )
            rating_changes_str.append(rating_change_str)

        desc = '\n'.join(rank_changes_str) or 'No rank changes'
        embed = discord_common.cf_color_embed(
            title=contest.name, url=contest.url, description=desc
        )
        embed.set_author(name='VC Results')
        embed.add_field(
            name='Rating Changes',
            value='\n'.join(rating_changes_str) or 'No rating changes',
            inline=False,
        )
        return embed

    async def _watch_rated_vc(self, vc_id: int):
        vc = cf_common.user_db.get_rated_vc(vc_id)
        channel_id = cf_common.user_db.get_rated_vc_channel(vc.guild_id)
        if channel_id is None:
            raise ContestCogError('No Rated VC channel')
        channel = self.bot.get_channel(int(channel_id))
        member_ids = cf_common.user_db.get_rated_vc_user_ids(vc_id)
        handles = [
            cf_common.user_db.get_handle(member_id, channel.guild.id)
            for member_id in member_ids
        ]
        handle_to_member_id = {
            handle: member_id for handle, member_id in zip(handles, member_ids)
        }
        now = time.time()
        ranklist = await cf_common.cache2.ranklist_cache.generate_vc_ranklist(
            vc.contest_id, handle_to_member_id
        )

        async def has_running_subs(handle):
            return [
                sub
                for sub in await cf.user.status(handle=handle)
                if sub.verdict == 'TESTING'
                and sub.problem.contestId == vc.contest_id
                and sub.relativeTimeSeconds <= vc.finish_time - vc.start_time
            ]

        running_subs_flag = any([await has_running_subs(handle) for handle in handles])
        if running_subs_flag:
            msg = 'Some submissions are still being judged'
            await channel.send(
                embed=discord_common.embed_alert(msg),
                delete_after=_WATCHING_RATED_VC_WAIT_TIME,
            )
        if now < vc.finish_time or running_subs_flag:
            # Display current standings
            await channel.send(
                embed=self._make_contest_embed_for_vc_ranklist(
                    ranklist, vc.start_time, vc.finish_time
                ),
                delete_after=_WATCHING_RATED_VC_WAIT_TIME,
            )
            await self._show_ranklist(
                channel,
                vc.contest_id,
                handles,
                ranklist=ranklist,
                vc=True,
                delete_after=_WATCHING_RATED_VC_WAIT_TIME,
            )
            return
        rating_change_by_handle = {}
        RatingChange = namedtuple('RatingChange', 'handle oldRating newRating')
        for handle, member_id in zip(handles, member_ids):
            delta = ranklist.delta_by_handle.get(handle)
            if delta is None:  # The user did not participate.
                cf_common.user_db.remove_last_ratedvc_participation(member_id)
                continue
            old_rating = cf_common.user_db.get_vc_rating(member_id)
            new_rating = old_rating + delta
            rating_change_by_handle[handle] = RatingChange(
                handle=handle, oldRating=old_rating, newRating=new_rating
            )
            cf_common.user_db.update_vc_rating(vc_id, member_id, new_rating)
        cf_common.user_db.finish_rated_vc(vc_id)
        await channel.send(
            embed=self._make_vc_rating_changes_embed(
                channel.guild, vc.contest_id, rating_change_by_handle
            )
        )
        await self._show_ranklist(
            channel, vc.contest_id, handles, ranklist=ranklist, vc=True
        )

    @tasks.task_spec(
        name='WatchRatedVCs',
        waiter=tasks.Waiter.fixed_delay(_WATCHING_RATED_VC_WAIT_TIME),
    )
    async def _watch_rated_vcs_task(self, _):
        ongoing_rated_vcs = cf_common.user_db.get_ongoing_rated_vc_ids()
        if ongoing_rated_vcs is None:
            return
        for rated_vc_id in ongoing_rated_vcs:
            await self._watch_rated_vc(rated_vc_id)

    @commands.command(
        brief='Unregister this user from an ongoing ratedvc', usage='@user'
    )
    @commands.has_any_role(constants.TLE_ADMIN, constants.TLE_MODERATOR)
    async def _unregistervc(self, ctx, user: discord.Member):
        """Unregister this user from an ongoing ratedvc."""
        ongoing_vc_member_ids = _get_ongoing_vc_participants()
        if str(user.id) not in ongoing_vc_member_ids:
            raise ContestCogError(f'{user.mention} has no ongoing ratedvc!')
        cf_common.user_db.remove_last_ratedvc_participation(user.id)
        await ctx.send(
            embed=discord_common.embed_success(
                f'Successfully unregistered {user.mention} from the ongoing vc.'
            )
        )

    @commands.command(brief='Set the rated vc channel to the current channel')
    @commands.has_role(constants.TLE_ADMIN)
    async def set_ratedvc_channel(self, ctx):
        """Sets the rated vc channel to the current channel."""
        cf_common.user_db.set_rated_vc_channel(ctx.guild.id, ctx.channel.id)
        await ctx.send(
            embed=discord_common.embed_success('Rated VC channel saved successfully')
        )

    @commands.command(brief='Get the rated vc channel')
    async def get_ratedvc_channel(self, ctx):
        """Gets the rated vc channel."""
        channel_id = cf_common.user_db.get_rated_vc_channel(ctx.guild.id)
        channel = ctx.guild.get_channel(channel_id)
        if channel is None:
            raise ContestCogError('There is no rated vc channel')
        embed = discord_common.embed_success('Current rated vc channel')
        embed.add_field(name='Channel', value=channel.mention)
        await ctx.send(embed=embed)

    @commands.command(brief='Show vc ratings')
    async def vcratings(self, ctx):
        users = [
            (
                await self.member_converter.convert(ctx, str(member_id)),
                handle,
                cf_common.user_db.get_vc_rating(member_id, default_if_not_exist=False),
            )
            for member_id, handle in cf_common.user_db.get_handles_for_guild(
                ctx.guild.id
            )
        ]
        # Filter only rated users. (Those who entered at least one rated vc.)
        users = [
            (member, handle, rating)
            for member, handle, rating in users
            if rating is not None
        ]
        users.sort(key=lambda user: -user[2])

        _PER_PAGE = 10

        def make_page(chunk, page_num):
            style = table.Style('{:>}  {:<}  {:<}  {:<}')
            t = table.Table(style)
            t += table.Header('#', 'Name', 'Handle', 'Rating')
            t += table.Line()
            for index, (member, handle, rating) in enumerate(chunk):
                rating_str = f'{rating} ({cf.rating2rank(rating).title_abbr})'
                t += table.Data(
                    _PER_PAGE * page_num + index,
                    f'{member.display_name}',
                    handle,
                    rating_str,
                )

            table_str = f'```\n{t}\n```'
            embed = discord_common.cf_color_embed(description=table_str)
            return 'VC Ratings', embed

        if not users:
            raise ContestCogError('There are no active VCers.')

        pages = [
            make_page(chunk, k)
            for k, chunk in enumerate(paginator.chunkify(users, _PER_PAGE))
        ]
        paginator.paginate(
            self.bot, ctx.channel, pages, wait_time=5 * 60, set_pagenum_footers=True
        )

    @commands.command(
        brief='Plot vc rating for a list of at most 5 users', usage='@user1 @user2 ..'
    )
    async def vcrating(self, ctx, *members: discord.Member):
        """Plots VC rating for at most 5 users."""
        members = members or (ctx.author,)
        if len(members) > 5:
            raise ContestCogError('Cannot plot more than 5 VCers at once.')
        plot_data = defaultdict(list)

        min_rating = 1100
        max_rating = 1800

        for member in members:
            rating_history = cf_common.user_db.get_vc_rating_history(member.id)
            if not rating_history:
                raise ContestCogError(f'{member.mention} has no vc history.')
            for vc_id, rating in rating_history:
                vc = cf_common.user_db.get_rated_vc(vc_id)
                date = dt.datetime.fromtimestamp(vc.finish_time)
                plot_data[member.display_name].append((date, rating))
                min_rating = min(min_rating, rating)
                max_rating = max(max_rating, rating)

        plt.clf()
        # plot at least from mid gray to mid purple
        for rating_data in plot_data.values():
            x, y = zip(*rating_data)
            plt.plot(
                x,
                y,
                linestyle='-',
                marker='o',
                markersize=4,
                markerfacecolor='white',
                markeredgewidth=0.5,
            )

        gc.plot_rating_bg(cf.RATED_RANKS)
        plt.gcf().autofmt_xdate()

        plt.ylim(min_rating - 100, max_rating + 200)
        labels = [
            gc.StrWrap('{} ({})'.format(member_display_name, rating_data[-1][1]))
            for member_display_name, rating_data in plot_data.items()
        ]
        plt.legend(labels, loc='upper left', prop=gc.fontprop)

        discord_file = gc.get_current_figure_as_file()
        embed = discord_common.cf_color_embed(title='VC rating graph')
        discord_common.attach_image(embed, discord_file)
        discord_common.set_author_footer(embed, ctx.author)
        await ctx.send(embed=embed, file=discord_file)

    @discord_common.send_error_if(
        ContestCogError,
        rl.RanklistError,
        cache_system2.CacheError,
        cf_common.ResolveHandleError,
    )
    async def cog_command_error(self, ctx, error):
        pass


def setup(bot):
    bot.add_cog(Contests(bot))<|MERGE_RESOLUTION|>--- conflicted
+++ resolved
@@ -499,19 +499,13 @@
             embed.add_field(name='Deltas', value=ranklist.deltas_status)
         now = time.time()
         en = '\N{EN SPACE}'
-<<<<<<< HEAD
         if contest.end_time > now:
-            elapsed = cf_common.pretty_time_format(now - contest.startTimeSeconds, shorten=True)
-            remaining = cf_common.pretty_time_format(contest.end_time - now, shorten=True)
-=======
-        if contest.phase == 'CODING':
             elapsed = cf_common.pretty_time_format(
                 now - contest.startTimeSeconds, shorten=True
             )
             remaining = cf_common.pretty_time_format(
                 contest.end_time - now, shorten=True
             )
->>>>>>> ada6985b
             msg = f'{elapsed} elapsed{en}|{en}{remaining} remaining'
             embed.add_field(name='Tick tock', value=msg, inline=False)
         else:
