--- conflicted
+++ resolved
@@ -43,11 +43,8 @@
     """return PIL image for rankings"""
     SMOKE_WHITE = (250, 250, 250)
     BLACK = (0, 0, 0)
-<<<<<<< HEAD
     img = Image.new("RGB", (900, 450), color=SMOKE_WHITE)
-=======
-    img = Image.new("RGB", (900, 500), color=SMOKE_WHITE)
->>>>>>> 12529d82
+    
     font = ImageFont.truetype("tle/assets/fonts/Cousine-Regular.ttf", size=30)
     draw = ImageDraw.Draw(img)
     x = 20
@@ -58,15 +55,12 @@
     draw.text((x, y), header, fill=BLACK, font=font)
     y += int(y_inc * 1.5)
     for pos, name, handle, rating in rankings:
-<<<<<<< HEAD
         if len(name) > 17:
             name = name[:14] + "..."
         if len(handle) > 17:
             handle = handle[:14] + "..."
         s = f"{f'#{pos}':<4}{name:<18}{handle:<18}{rating:>6}"
-=======
-        s = f"{f'#{pos}':<4}{name:<18}{handle:<18}{rating:>7}"
->>>>>>> 12529d82
+
         color = rating_to_color(rating)
         if rating >= 3000:  # nutella
             draw.text((x, y), s[:22], fill=color, font=font)
@@ -214,31 +208,20 @@
             msg = "showhandles error!"
         await ctx.send(msg)
 
-<<<<<<< HEAD
     @commands.command(brief=";prettyhandles [page number]  (color handles ^_^")
     async def prettyhandles(self, ctx: discord.ext.commands.Context, page_no: int = None):
-=======
-    @commands.command(brief=";prettyhandles [page number = 1]  (color handles ^_^")
-    async def prettyhandles(self, ctx, page=1):
->>>>>>> 12529d82
         try:
             converter = commands.MemberConverter()
             res = cf_common.conn.getallhandleswithrating()
             res.sort(key=lambda r: r[2] if r[2] is not None else -1, reverse=True)
             rankings = []
             pos = 0
-<<<<<<< HEAD
             author_pos = 0
             for user_id, handle, rating in res:
                 try:  # in case the person has left the server
                     member = await converter.convert(ctx, user_id)
                     if member == ctx.author:
                         author_pos = pos
-=======
-            for user_id, handle, rating in res:
-                try:  # in case the person has left the server
-                    member = await converter.convert(ctx, user_id)
->>>>>>> 12529d82
                     if rating is None:
                         rating = 'N/A'
                     name = member.nick if member.nick else member.name
@@ -246,7 +229,7 @@
                     pos += 1
                 except Exception as e:
                     print(e)
-<<<<<<< HEAD
+
             if isinstance(page_no, int):
                 page_no = max(page_no + 1, 1)
                 upto = page_no * 10
@@ -257,24 +240,16 @@
             else:
                 # Show rankings around invoker
                 rankings = rankings[max(0, author_pos - 4): author_pos + 6]
-=======
-            page = max(page, 1)
-            upto = page * 10
-            rankings = rankings[-10:] if len(rankings) < upto else rankings[upto - 10: upto]
->>>>>>> 12529d82
+
             img = get_prettyhandles_image(rankings)
             buffer = io.BytesIO()
             img.save(buffer, 'png')
             buffer.seek(0)
             await ctx.send(file=discord.File(buffer, "handles.png"))
         except Exception as e:
-<<<<<<< HEAD
             logging.error(f"prettyhandles error: {e}")
             await ctx.send(f"prettyhandles error!")
-=======
-            print(e)
-            await ctx.send("prettyhandles error!")
->>>>>>> 12529d82
+
 
     @commands.command(brief='show cache (admin only)')
     @commands.has_role('Admin')
