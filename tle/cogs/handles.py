import logging
import io

import aiohttp
import discord
from discord.ext import commands
from tabulate import tabulate

from tle.util import codeforces_api as cf
from tle.util import codeforces_common as cf_common

<<<<<<< HEAD
from PIL import Image, ImageFont, ImageDraw

PROFILE_BASE_URL = 'https://codeforces.com/profile/'

def rating_to_color(rating):
    """returns (r, g, b) pixels values corresponding to rating"""
    BLACK = (10, 10, 10)
    RED = (255, 20, 20)
    BLUE = (0, 0, 200)
    GREEN = (0, 140, 0)
    ORANGE = (250, 140, 30)
    PURPLE = (160, 0, 120)
    CYAN = (0, 165, 170)
    GREY = (70, 70, 70)
    if rating is None or rating == 'N/A':
        return BLACK
    if rating < 1200:
        return GREY
    if rating < 1400:
        return GREEN
    if rating < 1600:
        return CYAN
    if rating < 1900:
        return BLUE
    if rating < 2100:
        return PURPLE
    if rating < 2400:
        return ORANGE
    return RED

def get_showhandles_image(rankings):
    """return PIL image for rankings"""
    SMOKE_WHITE = (250, 250, 250)
    BLACK = (0, 0, 0)
    img = Image.new("RGB", (900, 500), color=SMOKE_WHITE)
    font = ImageFont.truetype("tle/assets/fonts/Cousine-Regular.ttf", size=30)
    draw = ImageDraw.Draw(img)
    x = 20
    y = 20
    y_inc, _ = font.getsize("hg")

    header = f"{'#':<4}{'Username':<18}{'Handle':<18}{'Rating':>7}"
    draw.text((x, y), header, fill=BLACK, font=font)
    y += int(y_inc * 1.5)
    for pos, name, handle, rating in rankings:
        s = f"{f'#{pos}':<4}{name:<18}{handle:<18}{rating:>7}"
        color = rating_to_color(rating)
        if rating >= 3000:  # nutella
            draw.text((x, y), s[:22], fill=color, font=font)
            z = x + font.getsize(s[:22])[0]
            draw.text((z, y), s[22], fill=BLACK, font=font)
            z += font.getsize((s[22]))[0]
            draw.text((z, y), s[23:], fill=color, font=font)
        else:
            draw.text((x, y), s, fill=color, font=font)
        y += y_inc

    return img

def make_profile_embed(member, handle, rating, photo, *, mode):
=======

def make_profile_embed(member, user, *, mode):
>>>>>>> ec09387f
    if mode == 'set':
        desc = f'Handle for **{member.display_name}** successfully set to **[{user.handle}]({user.url})**'
    elif mode == 'get':
        desc = f'Handle for **{member.display_name}** is currently set to **[{user.handle}]({user.url})**'
    else:
        return None
    rating = 'Unrated' if user.rating is None else user.rating
    rank = user.rank

    embed = discord.Embed(description=desc, color=rank.color_embed)
    embed.add_field(name='Rating', value=rating, inline=True)
    embed.add_field(name='Rank', value=rank.title, inline=True)
    embed.set_thumbnail(url=f'https:{user.titlePhoto}')
    return embed


class Handles(commands.Cog):
    def __init__(self, bot):
        self.bot = bot

    @commands.command(brief='sethandle [name] [handle] (admin-only)')
    @commands.has_role('Admin')
    async def sethandle(self, ctx, member: discord.Member, handle: str):
        """Set Codeforces handle of a user"""
        try:
            users = await cf.user.info(handles=[handle])
            user = users[0]
        except aiohttp.ClientConnectionError:
            await ctx.send('Could not connect to CF API to verify handle')
            return
        except cf.NotFoundError:
            await ctx.send(f'Handle not found: `{handle}`')
            return
        except cf.InvalidParamError:
            await ctx.send(f'Not a valid Codeforces handle: `{handle}`')
            return
        except cf.CodeforcesApiError:
            await ctx.send('Codeforces API error.')
            return

        # CF API returns correct handle ignoring case, update to it
        handle = user.handle

        cf_common.conn.cache_cfuser(user)
        cf_common.conn.sethandle(member.id, handle)

        embed = make_profile_embed(member, user, mode='set')
        await ctx.send(embed=embed)

    @commands.command(brief='gethandle [name]')
    async def gethandle(self, ctx, member: discord.Member):
        """Show Codeforces handle of a user"""
        handle = cf_common.conn.gethandle(member.id)
        if not handle:
            await ctx.send(f'Handle for user {member.display_name} not found in database')
            return
        user = cf_common.conn.fetch_cfuser(handle)
        if user is None:
            # Not cached, should not happen
            logging.error(f'Handle info for {handle} not cached')
            return

        embed = make_profile_embed(member, user, mode='get')
        await ctx.send(embed=embed)

    @commands.command(brief='removehandle [name] (admin-only)')
    @commands.has_role('Admin')
    async def removehandle(self, ctx, member: discord.Member):
        """ remove handle """
        if not member:
            await ctx.send('Member not found!')
            return
        try:
            r = cf_common.conn.removehandle(member.id)
            if r == 1:
                msg = f'removehandle: {member.name} removed'
            else:
                msg = f'removehandle: {member.name} not found'
        except Exception as e:
            print(e)
            msg = 'removehandle error!'
        await ctx.send(msg)

    @commands.command(brief="show gudgitters", aliases=["gitgudders"])
    async def gudgitters(self, ctx):
        try:
            converter = commands.MemberConverter()
            res = cf_common.conn.get_gudgitters()
            res.sort(key=lambda r: r[1], reverse=True)
            table = []
            index = 0
            for id, score in res:
                try:  # in case the person has left the server
                    member = await converter.convert(ctx, id)
                    name = member.nick if member.nick else member.name
                    hdisp = f'{name} ({score})'
                    table.append((index, hdisp))
                    index = index + 1
                except Exception as e:
                    print(e)
            msg = '```\n{}\n```'.format(tabulate(table, headers=('#', 'name')))
        except Exception as e:
            print(e)
            msg = 'showhandles error!'
        await ctx.send(msg)

    @commands.command(brief="show all handles")
    async def showhandles(self, ctx):
        try:
            converter = commands.MemberConverter()
            res = cf_common.conn.getallhandleswithrating()
            res.sort(key=lambda r: r[2] if r[2] is not None else -1, reverse=True)
            table = []
            pos = 0
            for user_id, handle, rating in res:
                try:  # in case the person has left the server
                    member = await converter.convert(ctx, user_id)
                    if rating is None:
                        rating = 'N/A'
                    hdisp = f'{handle} ({rating})'
                    name = member.nick if member.nick else member.name
                    table.append((pos, name, hdisp))
                    pos += 1
                except Exception as e:
                    print(e)
            msg = '```\n{}\n```'.format(tabulate(table, headers=('#', 'name', 'handle')))
        except Exception as e:
            print(e)
            msg = 'showhandles error!'
        await ctx.send(msg)

    @commands.command(brief=";prettyhandles [page number = 1]  (color handles ^_^")
    async def prettyhandles(self, ctx, page=1):
        try:
            converter = commands.MemberConverter()
            res = cf_common.conn.getallhandleswithrating()
            res.sort(key=lambda r: r[2] if r[2] is not None else -1, reverse=True)
            rankings = []
            pos = 0
            for user_id, handle, rating in res:
                try:  # in case the person has left the server
                    member = await converter.convert(ctx, user_id)
                    if rating is None:
                        rating = 'N/A'
                    name = member.nick if member.nick else member.name
                    rankings.append((pos, name, handle, rating))
                    pos += 1
                except Exception as e:
                    print(e)
            page = max(page, 1)
            upto = page * 10
            rankings = rankings[-10:] if len(rankings) < upto else rankings[upto - 10: upto]
            img = get_showhandles_image(rankings)
            buffer = io.BytesIO()
            img.save(buffer, 'png')
            buffer.seek(0)
            await ctx.send(file=discord.File(buffer, "handles.png"))
        except Exception as e:
            print(e)
            await ctx.send("prettyhandles error!")

    @commands.command(brief='show cache (admin only)')
    @commands.has_role('Admin')
    async def _showcache(self, ctx):
        cache = cf_common.conn.getallcache()
        msg = '```\n{}\n```'.format(tabulate(cache, headers=('handle', 'rating', 'titlePhoto')))
        await ctx.send(msg)

    async def make_rank2role(self, ctx):
        converter = commands.RoleConverter()
        rank2role = {}
        for rank in cf.RATED_RANKS:
            rank2role[rank.title.lower()] = await converter.convert(ctx, rank.title)
        return rank2role

    @commands.command(brief='update roles (admin-only)')
    @commands.has_role('Admin')
    async def _updateroles(self, ctx):
        """update roles"""
        # TODO: Add permission check for manage roles
        try:
            rank2role = await self.make_rank2role(ctx)
        except Exception as e:
            print(e)
            await ctx.send('error fetching roles!')
            return

        try:
            res = cf_common.conn.getallhandles()
            handles = [handle for _, handle in res]
            users = await cf.user.info(handles=handles)
            await ctx.send('caching handles...')
            try:
                for user in users:
                    cf_common.conn.cache_cfuser(user)
            except Exception as e:
                print(e)
        except Exception as e:
            print(e)
            await ctx.send('error getting data from cf')
            return

        await ctx.send('updating roles...')
        try:
            converter = commands.MemberConverter()
            for (discord_userid, handle), user in zip(res, users):
                try:
                    member = await converter.convert(ctx, discord_userid)
                    rank = user.rank.title.lower()
                    rm_list = []
                    add = True
                    for role in member.roles:
                        name = role.name.lower()
                        if name == rank:
                            add = False
                        elif name in rank2role:
                            rm_list.append(role)
                    if rm_list:
                        await member.remove_roles(*rm_list)
                    if add:
                        await member.add_roles(rank2role[rank])
                except Exception as e:
                    print(e)
            msg = 'Update roles completed.'
        except Exception as e:
            msg = 'updateroles error!'
            print(e)
        await ctx.send(msg)


def setup(bot):
    bot.add_cog(Handles(bot))<|MERGE_RESOLUTION|>--- conflicted
+++ resolved
@@ -9,7 +9,6 @@
 from tle.util import codeforces_api as cf
 from tle.util import codeforces_common as cf_common
 
-<<<<<<< HEAD
 from PIL import Image, ImageFont, ImageDraw
 
 PROFILE_BASE_URL = 'https://codeforces.com/profile/'
@@ -69,11 +68,8 @@
 
     return img
 
-def make_profile_embed(member, handle, rating, photo, *, mode):
-=======
-
+  
 def make_profile_embed(member, user, *, mode):
->>>>>>> ec09387f
     if mode == 'set':
         desc = f'Handle for **{member.display_name}** successfully set to **[{user.handle}]({user.url})**'
     elif mode == 'get':
