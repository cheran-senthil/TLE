--- conflicted
+++ resolved
@@ -298,11 +298,8 @@
         handles = await cf_common.resolve_handles(ctx, self.converter, handles)
         user_submissions = [await cf.user.status(handle=handle) for handle in handles]
         info = await cf.user.info(handles=handles)
-<<<<<<< HEAD
+
         contests = cf_common.cache2.get_contestlist()
-=======
-        contests = cf_common.cache2.contest_cache.get_contestlist()
->>>>>>> 141b61eb
 
         if not markers:
             divr = sum(user.rating or 1500 for user in info) / len(handles)
