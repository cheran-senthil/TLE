--- conflicted
+++ resolved
@@ -1,12 +1,9 @@
 import datetime
 import random
-<<<<<<< HEAD
 from typing import List
 from math import log10
 import time
-=======
 from collections import defaultdict
->>>>>>> 387366e8
 
 import discord
 from discord.ext import commands
@@ -448,7 +445,6 @@
         pages = [make_page(chunk) for chunk in paginator.chunkify(contest_unsolved_pairs, 10)]
         paginator.paginate(self.bot, ctx.channel, pages, wait_time=5 * 60, set_pagenum_footers=True)
 
-<<<<<<< HEAD
     @staticmethod
     def getEloWinProbability(ra: float, rb: float) -> float:
         return 1.0 / (1 + 10**((rb - ra) / 400.0))
@@ -518,7 +514,6 @@
                 cur_cnt += step
         cur_cnt += 1
         mxRating = Codeforces.composeRatings(ratings*cur_cnt)
-        print(mxRating)
         if mxRating < tourist_rating:
             await ctx.send(f"Not even {1<<15} of {handle[0]} could beat tourist <:tourist_mad:556968281982894080>")
         elif cur_cnt == 1:
@@ -527,10 +522,8 @@
             await ctx.send(f"With {cur_cnt} copies of {handle[0]}, {handle[0]} could beat tourist! Achieving a rating of {mxRating}. <:tourist:556976108462145541>")
 
 
-=======
     @discord_common.send_error_if(CodeforcesCogError, cf_common.ResolveHandleError,
                                   cf_common.FilterError)
->>>>>>> 387366e8
     async def cog_command_error(self, ctx, error):
         pass
 
