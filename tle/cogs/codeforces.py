import datetime
import random
from typing import List
import math
import time
from collections import defaultdict

import discord
from discord.ext import commands

from tle import constants
from tle.util import codeforces_api as cf
from tle.util import codeforces_common as cf_common
from tle.util import discord_common
from tle.util.db.user_db_conn import Gitgud
from tle.util import paginator
from tle.util import cache_system2


_GITGUD_NO_SKIP_TIME = 2 * 60 * 60
_GITGUD_SCORE_DISTRIB = (2, 3, 5, 8, 12, 17, 23, 23, 23, 23, 23)
_GITGUD_MAX_NEG_DELTA_VALUE = -300
_GITGUD_MAX_POS_DELTA_VALUE =  700


class CodeforcesCogError(commands.CommandError):
    pass


class Codeforces(commands.Cog):
    def __init__(self, bot):
        self.bot = bot
        self.converter = commands.MemberConverter()

    async def _validate_gitgud_status(self, ctx, delta):
        if delta is not None and delta % 100 != 0:
            raise CodeforcesCogError('Delta must be a multiple of 100.')

        if delta is not None and (delta < _GITGUD_MAX_NEG_DELTA_VALUE or delta > _GITGUD_MAX_POS_DELTA_VALUE):
            raise CodeforcesCogError(f'Delta must range from {_GITGUD_MAX_NEG_DELTA_VALUE} to {_GITGUD_MAX_POS_DELTA_VALUE}.')

        user_id = ctx.message.author.id
        active = cf_common.user_db.check_challenge(user_id)
        if active is not None:
            _, _, name, contest_id, index, _ = active
            url = f'{cf.CONTEST_BASE_URL}{contest_id}/problem/{index}'
            raise CodeforcesCogError(f'You have an active challenge {name} at {url}')

    async def _gitgud(self, ctx, handle, problem, delta):
        # The caller of this function is responsible for calling `_validate_gitgud_status` first.
        user_id = ctx.author.id

        issue_time = datetime.datetime.now().timestamp()
        rc = cf_common.user_db.new_challenge(user_id, issue_time, problem, delta)
        if rc != 1:
            raise CodeforcesCogError('Your challenge has already been added to the database!')

        title = f'{problem.index}. {problem.name}'
        desc = cf_common.cache2.contest_cache.get_contest(problem.contestId).name
        embed = discord.Embed(title=title, url=problem.url, description=desc)
        embed.add_field(name='Rating', value=problem.rating)
        embed.add_field(name='Points', value=(_GITGUD_SCORE_DISTRIB[(delta-_GITGUD_MAX_NEG_DELTA_VALUE)//100]))
        await ctx.send(f'Challenge problem for `{handle}`', embed=embed)

    @commands.command(brief='Upsolve a problem')
    @cf_common.user_guard(group='gitgud')
    async def upsolve(self, ctx, choice: int = -1):
        """Upsolve: The command ;upsolve lists all problems that you haven't solved in contests you participated and which are within the range -300 to +700 of your current rating
        - Type ;upsolve for listing all available problems.
        - Type ;upsolve <nr> for choosing the problem <nr> as gitgud problem (only possible if you have no active gitgud challenge)
        - After solving the problem you can claim gitgud points for it with ;gotgud
        - If you can't solve the problem for 2 hours you can skip it with ;nogud
        - The all-time ranklist can be found with ;gitgudders
        - A monthly ranklist is shown when you type ;monthlygitgudders
        - Another way to gather gitgud points is ;gitgud (only works if you have no active gitgud-Challenge)
        - For help with each of the commands you can type ;help <command> (e.g. ;help gitgudders)
        
        Point distribution:
        delta  | -300 | -200 | -100 |  0  | +100 | +200 | +300 | +400 | +500 | +600 | +700
        points |   2  |   3  |   5  |  8  |  12  |  17  |  23  |  23  |  23  |  23  |  23
        """
        handle, = await cf_common.resolve_handles(ctx, self.converter, ('!' + str(ctx.author),))
        user = cf_common.user_db.fetch_cf_user(handle)
        rating = round(user.effective_rating, -2)
        rating = max(1100, rating)
        rating = min(3000, rating)
        resp = await cf.user.rating(handle=handle)
        contests = {change.contestId for change in resp}
        submissions = await cf.user.status(handle=handle)
        solved = {sub.problem.name for sub in submissions if sub.verdict == 'OK'}
        problems = [prob for prob in cf_common.cache2.problem_cache.problems
                    if prob.name not in solved and prob.contestId in contests
                    and ((prob.rating - rating) >= _GITGUD_MAX_NEG_DELTA_VALUE and (prob.rating - rating) <= _GITGUD_MAX_POS_DELTA_VALUE)]

        if not problems:
            raise CodeforcesCogError('Problems not found within the search parameters')

        problems.sort(key=lambda problem: problem.rating)

        if choice > 0 and choice <= len(problems):
            await self._validate_gitgud_status(ctx,delta=None)
            problem = problems[choice - 1]
            await self._gitgud(ctx, handle, problem, problem.rating - rating)
        else:
            problems = problems[:100]
              
            def make_line(i, prob):
                data = (f'{i + 1}: [{prob.name}]({prob.url}) [{prob.rating}]')
                return data

            def make_page(chunk, pi, num):
                title = f'Select a problem to upsolve (1-{num}):'
                msg = '\n'.join(make_line(10*pi+i, prob) for i, prob in enumerate(chunk))
                embed = discord_common.cf_color_embed(description=msg)
                return title, embed
                  
            pages = [make_page(chunk, pi, len(problems)) for pi, chunk in enumerate(paginator.chunkify(problems, 10))]
            paginator.paginate(self.bot, ctx.channel, pages, wait_time=5 * 60, set_pagenum_footers=True)   

    @commands.command(brief='Recommend a problem',
<<<<<<< HEAD
                      usage='[tags...] [-tags...] [rating|rating1-rating2]')
    @cf_common.user_guard(group='gitgud')
    async def gimme(self, ctx, *args):
        handle, = await cf_common.resolve_handles(ctx, self.converter, ('!' + str(ctx.author),))
        srating = round(cf_common.user_db.fetch_cf_user(handle).effective_rating, -2)
        erating = srating 
        tags  = []
        notags= []
        for arg in args:
            if arg[0:3].isdigit():
                ratings = arg.split("-")
                srating = int(ratings[0])
                if (len(ratings) > 1): 
                    erating = int(ratings[1])
                else:
                    erating = srating
            else:
                if arg[0] == '-' or arg[0] == '~':
                    notags.append(arg[1:])
                else:
                    if arg[0] == '+':
                        tags.append(arg[1:])
                    else:
                        tags.append(arg)
                    
=======
                      usage='[+tag..] [~tag..] [rating]')
    @cf_common.user_guard(group='gitgud')
    async def gimme(self, ctx, *args):
        handle, = await cf_common.resolve_handles(ctx, self.converter, ('!' + str(ctx.author),))
        rating = round(cf_common.user_db.fetch_cf_user(handle).effective_rating, -2)
        tags = cf_common.parse_tags(args, prefix='+')
        bantags = cf_common.parse_tags(args, prefix='~')
        rating = cf_common.parse_rating(args, rating)

>>>>>>> 883045a6
        submissions = await cf.user.status(handle=handle)
        solved = {sub.problem.name for sub in submissions if sub.verdict == 'OK'}

        problems = [prob for prob in cf_common.cache2.problem_cache.problems
<<<<<<< HEAD
                    if prob.rating >= srating and prob.rating <= erating and prob.name not in solved and
                    not cf_common.is_contest_writer(prob.contestId, handle)]
        if tags:
            problems = [prob for prob in problems if prob.tag_matches(tags)]
        if notags:
            problems = [prob for prob in problems if (prob.tag_matches_or(notags) == None)]
=======
                    if prob.rating == rating and prob.name not in solved 
                    and not cf_common.is_contest_writer(prob.contestId, handle)
                    and prob.matches_all_tags(tags)
                    and not prob.matches_any_tag(bantags)]
>>>>>>> 883045a6

        if not problems:
            raise CodeforcesCogError('Problems not found within the search parameters')

        problems.sort(key=lambda problem: cf_common.cache2.contest_cache.get_contest(
            problem.contestId).startTimeSeconds)

        choice = max([random.randrange(len(problems)) for _ in range(3)])
        problem = problems[choice]

        title = f'{problem.index}. {problem.name}'
        desc = cf_common.cache2.contest_cache.get_contest(problem.contestId).name
        embed = discord.Embed(title=title, url=problem.url, description=desc)
        embed.add_field(name='Rating', value=problem.rating)
        if tags:
            tagslist = ', '.join(problem.get_matched_tags(tags))
            embed.add_field(name='Matched tags', value=tagslist)
        await ctx.send(f'Recommended problem for `{handle}`', embed=embed)

    @commands.command(brief='List solved problems',
                      usage='[handles] [+hardest] [+practice] [+contest] [+virtual] [+outof] [+team] [+tag..] [~tag..] [r>=rating] [r<=rating] [d>=[[dd]mm]yyyy] [d<[[dd]mm]yyyy] [c+marker..] [i+index..]')
    async def stalk(self, ctx, *args):
        """Print problems solved by user sorted by time (default) or rating.
        All submission types are included by default (practice, contest, etc.)
        """
        (hardest,), args = cf_common.filter_flags(args, ['+hardest'])
        filt = cf_common.SubFilter(False)
        args = filt.parse(args)
        handles = args or ('!' + str(ctx.author),)
        handles = await cf_common.resolve_handles(ctx, self.converter, handles)
        submissions = [await cf.user.status(handle=handle) for handle in handles]
        submissions = [sub for subs in submissions for sub in subs]
        submissions = filt.filter_subs(submissions)

        if not submissions:
            raise CodeforcesCogError('Submissions not found within the search parameters')

        if hardest:
            submissions.sort(key=lambda sub: (sub.problem.rating or 0, sub.creationTimeSeconds), reverse=True)
        else:
            submissions.sort(key=lambda sub: sub.creationTimeSeconds, reverse=True)

        handlesWithUrl = ['`{}` (https://www.codeforces.com/profile/{})'.format(handle,handle) for handle in handles]

        def make_line(sub):
            data = (f'[{sub.problem.name}]({sub.problem.url})',
                    f'[{sub.problem.rating if sub.problem.rating else "?"}]',
                    f'({cf_common.days_ago(sub.creationTimeSeconds)})')
            return '\N{EN SPACE}'.join(data)

        def make_page(chunk):
            
            title = '{} solved problems by {}'.format('Hardest' if hardest else 'Recently',
                                                        ', '.join(handlesWithUrl))
            hist_str = '\n'.join(make_line(sub) for sub in chunk)
            embed = discord_common.cf_color_embed(description=hist_str)
            return title, embed

        pages = [make_page(chunk) for chunk in paginator.chunkify(submissions[:100], 10)]
        paginator.paginate(self.bot, ctx.channel, pages, wait_time=5 * 60, set_pagenum_footers=True)

<<<<<<< HEAD
    @commands.command(brief='Create a mashup', usage='[handles] [+tags] [?[-]delta]')
=======
    @commands.command(brief='Create a mashup', usage='[handles] [+tag..] [~tag..]')
>>>>>>> 883045a6
    async def mashup(self, ctx, *args):
        """Create a mashup contest using problems within -200 and +400 of average rating of handles provided.
        Add tags with "+" before them.
        Ban tags with "~" before them.
        """
<<<<<<< HEAD
        delta = 100
        handles = [arg for arg in args if arg[0] != '+' and arg[0]!='?']
        tags = [arg[1:] for arg in args if arg[0] == '+' and len(arg) > 1]
        deltaStr = [arg[1:] for arg in args if arg[0] == '?' and len(arg) > 1]
        if len(deltaStr) > 1:
            raise CodeforcesCogError('Only one delta argument is allowed')
        if len(deltaStr) == 1:
            try:
                delta += round(int(deltaStr[0]), -2)
            except ValueError:
                raise CodeforcesCogError('delta could not be interpreted as number')
        
=======
        handles = [arg for arg in args if arg[0] not in '+~']
        tags = cf_common.parse_tags(args, prefix='+')
        bantags = cf_common.parse_tags(args, prefix='~')

>>>>>>> 883045a6
        handles = handles or ('!' + str(ctx.author),)
        handles = await cf_common.resolve_handles(ctx, self.converter, handles)
        resp = [await cf.user.status(handle=handle) for handle in handles]
        submissions = [sub for user in resp for sub in user]
        solved = {sub.problem.name for sub in submissions}
        info = await cf.user.info(handles=handles)
        rating = int(round(sum(user.effective_rating for user in info) / len(handles), -2))
        rating += delta
        rating = max(800, rating)
        rating = min(3500, rating)
        problems = [prob for prob in cf_common.cache2.problem_cache.problems
                    if abs(prob.rating - rating) <= 300 and prob.name not in solved
                    and not any(cf_common.is_contest_writer(prob.contestId, handle) for handle in handles)
                    and not cf_common.is_nonstandard_problem(prob)
                    and prob.matches_all_tags(tags)
                    and not prob.matches_any_tag(bantags)]

        if len(problems) < 4:
            raise CodeforcesCogError('Problems not found within the search parameters')

        problems.sort(key=lambda problem: cf_common.cache2.contest_cache.get_contest(
            problem.contestId).startTimeSeconds)

        choices = []
        for i in range(4):
            k = max(random.randrange(len(problems) - i) for _ in range(2))
            for c in choices:
                if k >= c:
                    k += 1
            choices.append(k)
            choices.sort()

        problems = sorted([problems[k] for k in choices], key=lambda problem: problem.rating)
        msg = '\n'.join(f'{"ABCD"[i]}: [{p.name}]({p.url}) [{p.rating}]' for i, p in enumerate(problems))
        str_handles = '`, `'.join(handles)
        embed = discord_common.cf_color_embed(description=msg)
        await ctx.send(f'Mashup contest for `{str_handles}`', embed=embed)

    @commands.command(brief='Challenge', 
                      usage='[delta=0] [+tags...] [-tags...]')
    @cf_common.user_guard(group='gitgud')
    async def gitgud(self, ctx, *args):
        """Gitgud: You can request a problem from the bots relative to your current rating with ;gitgud <delta>
        - It is also possible to request problems with a certain tag now but you get less points for it: ;gitgud <delta> [+tags...] [-tags...]
        - After solving the problem you can claim gitgud points for it with ;gotgud
        - If you can't solve the problem for 2 hours you can skip it with ;nogud
        - The all-time ranklist can be found with ;gitgudders
        - A monthly ranklist is shown when you type ;monthlygitgudders
        - Another way to gather gitgud points is ;upsolve (only works if you have no active gitgud-Challenge)
        - For help with each of the commands you can type ;help <command> (e.g. ;help gitgudders)
        
        Point distribution:
        delta  | -300 | -200 | -100 |  0  | +100 | +200 | +300 | +400 | +500 | +600 | +700
        no tags|   2  |   3  |   5  |  8  |  12  |  17  |  23  |  23  |  23  |  23  |  23
        tags   |   2  |   2  |   2  |  3  |   5  |   8  |  12  |  17  |  23  |  23  |  23
        """
        handle, = await cf_common.resolve_handles(ctx, self.converter, ('!' + str(ctx.author),))
        user = cf_common.user_db.fetch_cf_user(handle)
        rating = round(user.effective_rating, -2)
        rating = max(1100, rating)
        rating = min(3000, rating)
        submissions = await cf.user.status(handle=handle)
        solved = {sub.problem.name for sub in submissions}
        noguds = cf_common.user_db.get_noguds(ctx.message.author.id)
        delta = 0
        tags  = []
        notags= []
        
        for arg in args:
            if arg[0] == '-' or arg[0] == '~':
                if arg[1:].isdigit():
                    delta = int(arg)
                else:
                    notags.append(arg[1:])
            else:
                if arg[0] == '+':
                    if arg[1:].isdigit():
                        delta = int(arg)
                    else:
                        tags.append(arg[1:])
                else:
                    if arg.isdigit():
                        delta = int(arg)
                    else:
                        tags.append(arg)

        await self._validate_gitgud_status(ctx, delta)
        
        problems = [prob for prob in cf_common.cache2.problem_cache.problems
                    if (prob.rating == rating + delta and
                        prob.name not in solved and
                        prob.name not in noguds)]
                        
        if tags:
            problems = [prob for prob in problems if prob.tag_matches(tags)]
        if notags:
            problems = [prob for prob in problems if (prob.tag_matches_or(notags) == None)]        
                        

        def check(problem):
            return (not cf_common.is_nonstandard_problem(problem) and
                    not cf_common.is_contest_writer(problem.contestId, handle))

        problems = list(filter(check, problems))
        if not problems:
            raise CodeforcesCogError('No problem to assign')

        problems.sort(key=lambda problem: cf_common.cache2.contest_cache.get_contest(
            problem.contestId).startTimeSeconds)

        choice = max(random.randrange(len(problems)) for _ in range(5))
        if tags or notags:
            delta = max(delta - 200, _GITGUD_MAX_NEG_DELTA_VALUE)
        await self._gitgud(ctx, handle, problems[choice], delta)

    @commands.command(brief='Print user gitgud history')
    async def gitlog(self, ctx, member: discord.Member = None):
        """Displays the list of gitgud problems issued to the specified member, excluding those noguded by admins.
        If the challenge was completed, time of completion and amount of points gained will also be displayed.
        """
        def make_line(entry):
            issue, finish, name, contest, index, delta, status = entry
            problem = cf_common.cache2.problem_cache.problem_by_name[name]
            line = f'[{name}]({problem.url})\N{EN SPACE}[{problem.rating}]'
            if finish:
                time_str = cf_common.days_ago(finish)
                points = f'{_GITGUD_SCORE_DISTRIB[delta // 100 + 3]:+}'
                line += f'\N{EN SPACE}{time_str}\N{EN SPACE}[{points}]'
            return line

        def make_page(chunk,score):
            message = discord.utils.escape_mentions(f'Gitgud log for {member.display_name} (total score: {score})')
            log_str = '\n'.join(make_line(entry) for entry in chunk)
            embed = discord_common.cf_color_embed(description=log_str)
            return message, embed

        member = member or ctx.author
        data = cf_common.user_db.gitlog(member.id)
        if not data:
            raise CodeforcesCogError(f'{member.mention} has no gitgud history.')
        score = 0
        for entry in data:
            issue, finish, name, contest, index, delta, status = entry
            if finish:
                score+=_GITGUD_SCORE_DISTRIB[delta // 100 + 3]
     

        pages = [make_page(chunk, score) for chunk in paginator.chunkify(data, 10)]
        paginator.paginate(self.bot, ctx.channel, pages, wait_time=5 * 60, set_pagenum_footers=True)

    @commands.command(brief='Print user nogud history')
    async def nogudlog(self, ctx, member: discord.Member = None):
        """Displays the list of nogud problems issued to the specified member, excluding those noguded by admins.
        """
        def make_line(entry):
            issue, finish, name, contest, index, delta, status = entry
            problem = cf_common.cache2.problem_cache.problem_by_name[name]
            line = f'[{name}]({problem.url})\N{EN SPACE}[{problem.rating}]'
            if finish:
                time_str = cf_common.days_ago(finish)
                points = f'{_GITGUD_SCORE_DISTRIB[delta // 100 + 3]:+}'
                line += f'\N{EN SPACE}{time_str}\N{EN SPACE}[{points}]'
            return line

        def make_page(chunk):
            message = discord.utils.escape_mentions(f'Nogud log for {member.display_name}')
            log_str = '\n'.join(make_line(entry) for entry in chunk)
            embed = discord_common.cf_color_embed(description=log_str)
            return message, embed

        member = member or ctx.author
        data = cf_common.user_db.gitlog(member.id)
        if not data:
            raise CodeforcesCogError(f'{member.mention} has no gitgud history.')

        data = [entry for entry in data if entry[1] is None]                

        pages = [make_page(chunk) for chunk in paginator.chunkify(data, 10)]
        paginator.paginate(self.bot, ctx.channel, pages, wait_time=5 * 60, set_pagenum_footers=True)

    @commands.command(brief='Report challenge completion')
    @cf_common.user_guard(group='gitgud')
    async def gotgud(self, ctx):
        handle, = await cf_common.resolve_handles(ctx, self.converter, ('!' + str(ctx.author),))
        user_id = ctx.message.author.id
        active = cf_common.user_db.check_challenge(user_id)
        if not active:
            raise CodeforcesCogError(f'You do not have an active challenge')

        submissions = await cf.user.status(handle=handle)
        solved = {sub.problem.name for sub in submissions if sub.verdict == 'OK'}

        challenge_id, issue_time, name, contestId, index, delta = active
        if not name in solved:
            raise CodeforcesCogError('You haven\'t completed your challenge.')

        delta = _GITGUD_SCORE_DISTRIB[delta // 100 + 3]
        finish_time = int(datetime.datetime.now().timestamp())
        rc = cf_common.user_db.complete_challenge(user_id, challenge_id, finish_time, delta)
        if rc == 1:
            duration = cf_common.pretty_time_format(finish_time - issue_time)
            await ctx.send(f'Challenge completed in {duration}. {handle} gained {delta} points.')
        else:
            await ctx.send('You have already claimed your points')

    @commands.command(brief='Skip challenge')
    @cf_common.user_guard(group='gitgud')
    async def nogud(self, ctx):
        await cf_common.resolve_handles(ctx, self.converter, ('!' + str(ctx.author),))
        user_id = ctx.message.author.id
        active = cf_common.user_db.check_challenge(user_id)
        if not active:
            raise CodeforcesCogError(f'You do not have an active challenge')

        challenge_id, issue_time, name, contestId, index, delta = active
        finish_time = int(datetime.datetime.now().timestamp())
        if finish_time - issue_time < _GITGUD_NO_SKIP_TIME:
            skip_time = cf_common.pretty_time_format(issue_time + _GITGUD_NO_SKIP_TIME - finish_time)
            await ctx.send(f'Think more. You can skip your challenge in {skip_time}.')
            return
        cf_common.user_db.skip_challenge(user_id, challenge_id, Gitgud.NOGUD)
        await ctx.send(f'Challenge skipped.')

    @commands.command(brief='Force skip a challenge')
    @cf_common.user_guard(group='gitgud')
    @commands.has_any_role(constants.TLE_ADMIN, constants.TLE_MODERATOR)
    async def _nogud(self, ctx, member: discord.Member):
        active = cf_common.user_db.check_challenge(member.id)
        rc = cf_common.user_db.skip_challenge(member.id, active[0], Gitgud.FORCED_NOGUD)
        if rc == 1:
            await ctx.send(f'Challenge skip forced.')
        else:
            await ctx.send(f'Failed to force challenge skip.')

    @commands.command(brief='Recommend a contest', usage='[handles...] [+pattern...]')
    async def vc(self, ctx, *args: str):
        """Recommends a contest based on Codeforces rating of the handle provided.
        e.g ;vc mblazev c1729 +global +hello +goodbye +avito"""
        markers = [x for x in args if x[0] == '+']
        handles = [x for x in args if x[0] != '+'] or ('!' + str(ctx.author),)
        handles = await cf_common.resolve_handles(ctx, self.converter, handles, maxcnt=25)
        info = await cf.user.info(handles=handles)
        contests = cf_common.cache2.contest_cache.get_contests_in_phase('FINISHED')

        if not markers:
            divr = sum(user.effective_rating for user in info) / len(handles)
            div1_indicators = ['div1', 'global', 'avito', 'goodbye', 'hello']
            markers = ['div3'] if divr < 1600 else ['div2'] if divr < 2100 else div1_indicators

        recommendations = {contest.id for contest in contests if
                           contest.matches(markers) and
                           not cf_common.is_nonstandard_contest(contest) and
                           not any(cf_common.is_contest_writer(contest.id, handle)
                                       for handle in handles)}

        # Discard contests in which user has non-CE submissions.
        visited_contests = await cf_common.get_visited_contests(handles)
        recommendations -= visited_contests

        if not recommendations:
            raise CodeforcesCogError('Unable to recommend a contest')

        recommendations = list(recommendations)
        random.shuffle(recommendations)
        contests = [cf_common.cache2.contest_cache.get_contest(contest_id) for contest_id in recommendations[:25]]

        def make_line(c):
            return f'[{c.name}]({c.url}) {cf_common.pretty_time_format(c.durationSeconds)}'

        def make_page(chunk):
            str_handles = '`, `'.join(handles)
            message = f'Recommended contest(s) for `{str_handles}`'
            vc_str = '\n'.join(make_line(contest) for contest in chunk)
            embed = discord_common.cf_color_embed(description=vc_str)
            return message, embed

        pages = [make_page(chunk) for chunk in paginator.chunkify(contests, 5)]
        paginator.paginate(self.bot, ctx.channel, pages, wait_time=5 * 60, set_pagenum_footers=True)

    @commands.command(brief="Display unsolved rounds closest to completion", usage='[keywords]')
    async def fullsolve(self, ctx, *args: str):
        """Displays a list of contests, sorted by number of unsolved problems.
        Contest names matching any of the provided tags will be considered. e.g ;fullsolve +edu"""
        handle, = await cf_common.resolve_handles(ctx, self.converter, ('!' + str(ctx.author),))
        tags = [x for x in args if x[0] == '+']

        problem_to_contests = cf_common.cache2.problemset_cache.problem_to_contests
        contests = [contest for contest in cf_common.cache2.contest_cache.get_contests_in_phase('FINISHED')
                    if (not tags or contest.matches(tags)) and not cf_common.is_nonstandard_contest(contest)]

        # subs_by_contest_id contains contest_id mapped to [list of problem.name]
        subs_by_contest_id = defaultdict(set)
        for sub in await cf.user.status(handle=handle):
            if sub.verdict == 'OK':
                try:
                    contest = cf_common.cache2.contest_cache.get_contest(sub.problem.contestId)
                    problem_id = (sub.problem.name, contest.startTimeSeconds)
                    for contestId in problem_to_contests[problem_id]:
                        subs_by_contest_id[contestId].add(sub.problem.name)
                except cache_system2.ContestNotFound:
                    pass

        contest_unsolved_pairs = []
        for contest in contests:
            num_solved = len(subs_by_contest_id[contest.id])
            try:
                num_problems = len(cf_common.cache2.problemset_cache.get_problemset(contest.id))
                if 0 < num_solved < num_problems:
                    contest_unsolved_pairs.append((contest, num_solved, num_problems))
            except cache_system2.ProblemsetNotCached:
                # In case of recent contents or cetain bugged contests
                pass

        contest_unsolved_pairs.sort(key=lambda p: (p[2] - p[1], -p[0].startTimeSeconds))

        if not contest_unsolved_pairs:
            raise CodeforcesCogError(f'`{handle}` has no contests to fullsolve :confetti_ball:')

        def make_line(entry):
            contest, solved, total = entry
            return f'[{contest.name}]({contest.url})\N{EN SPACE}[{solved}/{total}]'

        def make_page(chunk):
            message = f'Fullsolve list for `{handle}`'
            full_solve_list = '\n'.join(make_line(entry) for entry in chunk)
            embed = discord_common.cf_color_embed(description=full_solve_list)
            return message, embed

        pages = [make_page(chunk) for chunk in paginator.chunkify(contest_unsolved_pairs, 10)]
        paginator.paginate(self.bot, ctx.channel, pages, wait_time=5 * 60, set_pagenum_footers=True)

    @staticmethod
    def getEloWinProbability(ra: float, rb: float) -> float:
        return 1.0 / (1 + 10**((rb - ra) / 400.0))

    @staticmethod
    def composeRatings(left: float, right: float, ratings: List[float]) -> int:
        for tt in range(20):
            r = (left + right) / 2.0

            rWinsProbability = 1.0
            for rating, count in ratings:
                rWinsProbability *= Codeforces.getEloWinProbability(r, rating)**count

            if rWinsProbability < 0.5:
                left = r
            else:
                right = r
        return round((left + right) / 2)

    @commands.command(brief='Calculate team rating', usage='[handles] [+peak]')
    async def teamrate(self, ctx, *args: str):
        """Provides the combined rating of the entire team.
        If +server is provided as the only handle, will display the rating of the entire server.
        Supports multipliers. e.g: ;teamrate gamegame*1000"""

        (is_entire_server, peak), handles = cf_common.filter_flags(args, ['+server', '+peak'])
        handles = handles or ('!' + str(ctx.author),)

        def rating(user):
            return user.maxRating if peak else user.rating

        if is_entire_server:
            res = cf_common.user_db.get_cf_users_for_guild(ctx.guild.id)
            ratings = [(rating(user), 1) for user_id, user in res if user.rating is not None]
            user_str = '+server'
        else:
            def normalize(x):
                return [i.lower() for i in x]
            handle_counts = {}
            parsed_handles = []
            for i in handles:
                parse_str = normalize(i.split('*'))
                if len(parse_str) > 1:
                    try:
                        handle_counts[parse_str[0]] = int(parse_str[1])
                    except ValueError:
                        raise CodeforcesCogError("Can't multiply by non-integer")
                else:
                    handle_counts[parse_str[0]] = 1
                parsed_handles.append(parse_str[0])

            cf_handles = await cf_common.resolve_handles(ctx, self.converter, parsed_handles, mincnt=1, maxcnt=1000)
            cf_handles = normalize(cf_handles)
            cf_to_original = {a: b for a, b in zip(cf_handles, parsed_handles)}
            original_to_cf = {a: b for a, b in zip(parsed_handles, cf_handles)}
            users = await cf.user.info(handles=cf_handles)
            user_strs = []
            for a, b in handle_counts.items():
                if b > 1:
                    user_strs.append(f'{original_to_cf[a]}*{b}')
                elif b == 1:
                    user_strs.append(original_to_cf[a])
                elif b <= 0:
                    raise CodeforcesCogError('How can you have nonpositive members in team?')

            user_str = ', '.join(user_strs)
            ratings = [(rating(user), handle_counts[cf_to_original[user.handle.lower()]])
                       for user in users if user.rating]

        if len(ratings) == 0:
            raise CodeforcesCogError("No CF usernames with ratings passed in.")

        left = -100.0
        right = 10000.0
        teamRating = Codeforces.composeRatings(left, right, ratings)
        embed = discord.Embed(title=user_str, description=teamRating, color=cf.rating2rank(teamRating).color_embed)
        await ctx.send(embed = embed)

    @discord_common.send_error_if(CodeforcesCogError, cf_common.ResolveHandleError,
                                  cf_common.FilterError)
    async def cog_command_error(self, ctx, error):
        pass


def setup(bot):
    bot.add_cog(Codeforces(bot))<|MERGE_RESOLUTION|>--- conflicted
+++ resolved
@@ -118,15 +118,16 @@
             paginator.paginate(self.bot, ctx.channel, pages, wait_time=5 * 60, set_pagenum_footers=True)   
 
     @commands.command(brief='Recommend a problem',
-<<<<<<< HEAD
-                      usage='[tags...] [-tags...] [rating|rating1-rating2]')
+                      usage='[+tag..] [~tag..] [rating|rating1-rating2]')
     @cf_common.user_guard(group='gitgud')
     async def gimme(self, ctx, *args):
         handle, = await cf_common.resolve_handles(ctx, self.converter, ('!' + str(ctx.author),))
+        rating = round(cf_common.user_db.fetch_cf_user(handle).effective_rating, -2)
+        tags = cf_common.parse_tags(args, prefix='+')
+        bantags = cf_common.parse_tags(args, prefix='~')
+
         srating = round(cf_common.user_db.fetch_cf_user(handle).effective_rating, -2)
         erating = srating 
-        tags  = []
-        notags= []
         for arg in args:
             if arg[0:3].isdigit():
                 ratings = arg.split("-")
@@ -135,43 +136,15 @@
                     erating = int(ratings[1])
                 else:
                     erating = srating
-            else:
-                if arg[0] == '-' or arg[0] == '~':
-                    notags.append(arg[1:])
-                else:
-                    if arg[0] == '+':
-                        tags.append(arg[1:])
-                    else:
-                        tags.append(arg)
-                    
-=======
-                      usage='[+tag..] [~tag..] [rating]')
-    @cf_common.user_guard(group='gitgud')
-    async def gimme(self, ctx, *args):
-        handle, = await cf_common.resolve_handles(ctx, self.converter, ('!' + str(ctx.author),))
-        rating = round(cf_common.user_db.fetch_cf_user(handle).effective_rating, -2)
-        tags = cf_common.parse_tags(args, prefix='+')
-        bantags = cf_common.parse_tags(args, prefix='~')
-        rating = cf_common.parse_rating(args, rating)
-
->>>>>>> 883045a6
+
         submissions = await cf.user.status(handle=handle)
         solved = {sub.problem.name for sub in submissions if sub.verdict == 'OK'}
 
         problems = [prob for prob in cf_common.cache2.problem_cache.problems
-<<<<<<< HEAD
                     if prob.rating >= srating and prob.rating <= erating and prob.name not in solved and
-                    not cf_common.is_contest_writer(prob.contestId, handle)]
-        if tags:
-            problems = [prob for prob in problems if prob.tag_matches(tags)]
-        if notags:
-            problems = [prob for prob in problems if (prob.tag_matches_or(notags) == None)]
-=======
-                    if prob.rating == rating and prob.name not in solved 
                     and not cf_common.is_contest_writer(prob.contestId, handle)
                     and prob.matches_all_tags(tags)
                     and not prob.matches_any_tag(bantags)]
->>>>>>> 883045a6
 
         if not problems:
             raise CodeforcesCogError('Problems not found within the search parameters')
@@ -233,20 +206,16 @@
         pages = [make_page(chunk) for chunk in paginator.chunkify(submissions[:100], 10)]
         paginator.paginate(self.bot, ctx.channel, pages, wait_time=5 * 60, set_pagenum_footers=True)
 
-<<<<<<< HEAD
-    @commands.command(brief='Create a mashup', usage='[handles] [+tags] [?[-]delta]')
-=======
-    @commands.command(brief='Create a mashup', usage='[handles] [+tag..] [~tag..]')
->>>>>>> 883045a6
+    @commands.command(brief='Create a mashup', usage='[handles] [+tag..] [~tag..] [?[-]delta]')
     async def mashup(self, ctx, *args):
         """Create a mashup contest using problems within -200 and +400 of average rating of handles provided.
         Add tags with "+" before them.
         Ban tags with "~" before them.
         """
-<<<<<<< HEAD
         delta = 100
-        handles = [arg for arg in args if arg[0] != '+' and arg[0]!='?']
-        tags = [arg[1:] for arg in args if arg[0] == '+' and len(arg) > 1]
+        handles = [arg for arg in args if arg[0] not in '+~?']
+        tags = cf_common.parse_tags(args, prefix='+')
+        bantags = cf_common.parse_tags(args, prefix='~')
         deltaStr = [arg[1:] for arg in args if arg[0] == '?' and len(arg) > 1]
         if len(deltaStr) > 1:
             raise CodeforcesCogError('Only one delta argument is allowed')
@@ -255,13 +224,7 @@
                 delta += round(int(deltaStr[0]), -2)
             except ValueError:
                 raise CodeforcesCogError('delta could not be interpreted as number')
-        
-=======
-        handles = [arg for arg in args if arg[0] not in '+~']
-        tags = cf_common.parse_tags(args, prefix='+')
-        bantags = cf_common.parse_tags(args, prefix='~')
-
->>>>>>> 883045a6
+
         handles = handles or ('!' + str(ctx.author),)
         handles = await cf_common.resolve_handles(ctx, self.converter, handles)
         resp = [await cf.user.status(handle=handle) for handle in handles]
