import functools
import json
import logging
import math
import time
import datetime
from collections import defaultdict
import itertools
from discord.ext import commands
import discord

from tle import constants
from tle.util import cache_system2
from tle.util import codeforces_api as cf
from tle.util import db
from tle.util import events

logger = logging.getLogger(__name__)

# Connection to database
user_db = None

# Cache system
cache2 = None

# Event system
event_sys = events.EventSystem()

_contest_id_to_writers_map = None

_initialize_done = False

active_groups = defaultdict(set)


async def initialize(nodb):
    global cache2
    global user_db
    global event_sys
    global _contest_id_to_writers_map
    global _initialize_done

    if _initialize_done:
        # This happens if the bot loses connection to Discord and on_ready is triggered again
        # when it reconnects.
        return

    await cf.initialize()

    if nodb:
        user_db = db.DummyUserDbConn()
    else:
        user_db = db.UserDbConn(constants.USER_DB_FILE_PATH)

    cache_db = db.CacheDbConn(constants.CACHE_DB_FILE_PATH)
    cache2 = cache_system2.CacheSystem(cache_db)
    await cache2.run()

    try:
        with open(constants.CONTEST_WRITERS_JSON_FILE_PATH) as f:
            data = json.load(f)
        _contest_id_to_writers_map = {contest['id']: [s.lower() for s in contest['writers']] for contest in data}
        logger.info('Contest writers loaded from JSON file')
    except FileNotFoundError:
        logger.warning('JSON file containing contest writers not found')

    _initialize_done = True


# algmyr's guard idea:
def user_guard(*, group, get_exception=None):
    active = active_groups[group]

    def guard(fun):
        @functools.wraps(fun)
        async def f(self, ctx, *args, **kwargs):
            user = ctx.message.author.id
            if user in active:
                logger.info(f'{user} repeatedly calls {group} group')
                if get_exception is not None:
                    raise get_exception()
                return
            active.add(user)
            try:
                await fun(self, ctx, *args, **kwargs)
            finally:
                active.remove(user)

        return f

    return guard


def is_contest_writer(contest_id, handle):
    if _contest_id_to_writers_map is None:
        return False
    writers = _contest_id_to_writers_map.get(contest_id)
    return writers and handle.lower() in writers


_NONSTANDARD_CONTEST_INDICATORS = [
<<<<<<< HEAD
    'wild', 'fools', 'surprise', 'unknown', 'friday', 'q#', 'testing',
    'marathon', 'kotlin', 'onsite', 'experimental', 'abbyy']
=======
    'wild', 'fools', 'unrated', 'surprise', 'unknown', 'friday', 'q#', 'testing',
    'marathon', 'kotlin', 'onsite', 'experimental', 'abbyy', 'icpc']
>>>>>>> c940947e


def is_nonstandard_contest(contest):
    return any(string in contest.name.lower() for string in _NONSTANDARD_CONTEST_INDICATORS)

def is_nonstandard_problem(problem):
    return (is_nonstandard_contest(cache2.contest_cache.get_contest(problem.contestId)) or
            problem.matches_all_tags(['*special']))


async def get_visited_contests(handles : [str]):
    """ Returns a set of contest ids of contests that any of the given handles
        has at least one non-CE submission.
    """
    user_submissions = [await cf.user.status(handle=handle) for handle in handles]
    problem_to_contests = cache2.problemset_cache.problem_to_contests

    contest_ids = []
    for sub in itertools.chain.from_iterable(user_submissions):
        if sub.verdict == 'COMPILATION_ERROR':
            continue
        try:
            contest = cache2.contest_cache.get_contest(sub.problem.contestId)
            problem_id = (sub.problem.name, contest.startTimeSeconds)
            contest_ids += problem_to_contests[problem_id]
        except cache_system2.ContestNotFound:
            pass
    return set(contest_ids)

# These are special rated-for-all contests which have a combined ranklist for onsite and online
# participants. The onsite participants have their submissions marked as out of competition. Just
# Codeforces things.
_RATED_FOR_ONSITE_CONTEST_IDS = [
    86,   # Yandex.Algorithm 2011 Round 2 https://codeforces.com/contest/86
    173,  # Croc Champ 2012 - Round 1 https://codeforces.com/contest/173
    335,  # MemSQL start[c]up Round 2 - online version https://codeforces.com/contest/335
]


def is_rated_for_onsite_contest(contest):
    return contest.id in _RATED_FOR_ONSITE_CONTEST_IDS


class ResolveHandleError(commands.CommandError):
    pass


class HandleCountOutOfBoundsError(ResolveHandleError):
    def __init__(self, mincnt, maxcnt):
        super().__init__(f'Number of handles must be between {mincnt} and {maxcnt}')


class FindMemberFailedError(ResolveHandleError):
    def __init__(self, member):
        super().__init__(f'Unable to convert `{member}` to a server member')


class HandleNotRegisteredError(ResolveHandleError):
    def __init__(self, member):
        super().__init__(f'Codeforces handle for {member.mention} not found in database. '
                          'Use ;handle identify <cfhandle> (where <cfhandle> needs to be replaced with your codeforces handle) to add yourself to the database')


class HandleIsVjudgeError(ResolveHandleError):
    HANDLES = ('vjudge1 vjudge2 vjudge3 vjudge4 vjudge5 '
               'luogu_bot1 luogu_bot2 luogu_bot3 luogu_bot4 luogu_bot5').split()

    def __init__(self, handle):
        super().__init__(f"`{handle}`? I'm not doing that!\n\n(╯°□°）╯︵ ┻━┻")


class FilterError(commands.CommandError):
    pass

class ParamParseError(FilterError):
    pass

def time_format(seconds):
    seconds = int(seconds)
    days, seconds = divmod(seconds, 86400)
    hours, seconds = divmod(seconds, 3600)
    minutes, seconds = divmod(seconds, 60)
    return days, hours, minutes, seconds


def pretty_time_format(seconds, *, shorten=False, only_most_significant=False, always_seconds=False):
    days, hours, minutes, seconds = time_format(seconds)
    timespec = [
        (days, 'day', 'days'),
        (hours, 'hour', 'hours'),
        (minutes, 'minute', 'minutes'),
    ]
    timeprint = [(cnt, singular, plural) for cnt, singular, plural in timespec if cnt]
    if not timeprint or always_seconds:
        timeprint.append((seconds, 'second', 'seconds'))
    if only_most_significant:
        timeprint = [timeprint[0]]

    def format_(triple):
        cnt, singular, plural = triple
        return f'{cnt}{singular[0]}' if shorten else f'{cnt} {singular if cnt == 1 else plural}'

    return ' '.join(map(format_, timeprint))

def get_start_and_end_of_month(time):
    time = time.replace(day=1, hour=0, minute=0, second=0, microsecond=0)
    start_time = int(time.timestamp())
    if time.month == 12:
        time = time.replace(month=1,year=time.year+1)
    else:
        time = time.replace(month=time.month+1)
    end_time = int(time.timestamp())
    return start_time, end_time


def days_ago(t):
    days = (time.time() - t)/(60*60*24)
    if days < 1:
        return 'today'
    if days < 2:
        return 'yesterday'
    return f'{math.floor(days)} days ago'

async def resolve_handles(ctx, converter, handles, *, mincnt=1, maxcnt=5, default_to_all_server=False):
    """Convert an iterable of strings to CF handles. A string beginning with ! indicates Discord username,
     otherwise it is a raw CF handle to be left unchanged."""
    handles = set(handles)
    if default_to_all_server and not handles:
        handles.add('+server')
    if '+server' in handles:
        handles.remove('+server')
        guild_handles = {handle for discord_id, handle
                            in user_db.get_handles_for_guild(ctx.guild.id)}
        handles.update(guild_handles)
    if len(handles) < mincnt or (maxcnt and maxcnt < len(handles)):
        raise HandleCountOutOfBoundsError(mincnt, maxcnt)
    resolved_handles = []
    for handle in handles:
        if handle.startswith('!'):
            # ! denotes Discord user
            member_identifier = handle[1:]
            # suffix removal as quickfix for new username changes
            if member_identifier[-2:] == '#0':
                member_identifier = member_identifier[:-2]

            try:
                member = await converter.convert(ctx, member_identifier)
            except commands.errors.CommandError:
                raise FindMemberFailedError(member_identifier)
            handle = user_db.get_handle(member.id, ctx.guild.id)
            if handle is None:
                raise HandleNotRegisteredError(member)
        if handle in HandleIsVjudgeError.HANDLES:
            raise HandleIsVjudgeError(handle)
        resolved_handles.append(handle)
    return resolved_handles

def members_to_handles(members: [discord.Member], guild_id):
    handles = []
    for member in members:
        handle = user_db.get_handle(member.id, guild_id)
        if handle is None:
            raise HandleNotRegisteredError(member)
        handles.append(handle)
    return handles

def filter_flags(args, params):
    args = list(args)
    flags = [False] * len(params)
    rest = []
    for arg in args:
        try:
            flags[params.index(arg)] = True
        except ValueError:
            rest.append(arg)
    return flags, rest

def negate_flags(*args):
    return [not x for x in args]

def parse_date(arg):
    try:
        if len(arg) == 8:
            fmt = '%d%m%Y'
        elif len(arg) == 6:
            fmt = '%m%Y'
        elif len(arg) == 4:
            fmt = '%Y'
        else:
            raise ValueError
        return time.mktime(datetime.datetime.strptime(arg, fmt).timetuple())
    except ValueError:
        raise ParamParseError(f'{arg} is an invalid date argument')


def parse_tags(args, *, prefix):
    tags = [x[1:] for x in args if x[0] == prefix]
    return tags


def parse_rating(args, default_value = None):
    for arg in args:
        if arg.isdigit():
            return int(arg)
    return default_value

def fix_urls(user: cf.User):
    if user.titlePhoto.startswith('//'):
        user = user._replace(titlePhoto = 'https:' + user.titlePhoto)
    return user


class SubFilter:
    def __init__(self, rated=True):
        self.team = False
        self.rated = rated
        self.dlo, self.dhi = 0, 10**10
        self.rlo, self.rhi = 500, 3800
        self.types = []
        self.tags = []
        self.bantags = []
        self.contests = []
        self.indices = []

    def parse(self, args):
        args = list(set(args))
        rest = []

        for arg in args:
            if arg == '+team':
                self.team = True
            elif arg == '+contest':
                self.types.append('CONTESTANT')
            elif arg =='+outof':
                self.types.append('OUT_OF_COMPETITION')
            elif arg == '+virtual':
                self.types.append('VIRTUAL')
            elif arg == '+practice':
                self.types.append('PRACTICE')
            elif arg[0:2] == 'c+':
                self.contests.append(arg[2:])
            elif arg[0:2] == 'i+':
                self.indices.append(arg[2:])
            elif arg[0] == '+':
                if len(arg) == 1:
                    raise ParamParseError('Problem tag cannot be empty.')
                self.tags.append(arg[1:])
            elif arg[0] == '~':
                if len(arg) == 1:
                    raise ParamParseError('Problem tag cannot be empty.')
                self.bantags.append(arg[1:])
            elif arg[0:2] == 'd<':
                self.dhi = min(self.dhi, parse_date(arg[2:]))
            elif arg[0:3] == 'd>=':
                self.dlo = max(self.dlo, parse_date(arg[3:]))
            elif arg[0:3] in ['r<=', 'r>=']:
                if len(arg) < 4:
                    raise ParamParseError(f'{arg} is an invalid rating argument')
                elif arg[1] == '>':
                    self.rlo = max(self.rlo, int(arg[3:]))
                else:
                    self.rhi = min(self.rhi, int(arg[3:]))
                self.rated = True
            else:
                rest.append(arg)

        self.types = self.types or ['CONTESTANT', 'OUT_OF_COMPETITION', 'VIRTUAL', 'PRACTICE']
        return rest

    @staticmethod
    def filter_solved(submissions):
        """Filters and keeps only solved submissions. If a problem is solved multiple times the first
        accepted submission is kept. The unique id for a problem is (problem name, contest start time).
        """
        submissions.sort(key=lambda sub: sub.creationTimeSeconds)
        problems = set()
        solved_subs = []

        for submission in submissions:
            problem = submission.problem
            contest = cache2.contest_cache.contest_by_id.get(problem.contestId, None)
            if submission.verdict == 'OK':
                # Assume (name, contest start time) is a unique identifier for problems
                problem_key = (problem.name, contest.startTimeSeconds if contest else 0)
                if problem_key not in problems:
                    solved_subs.append(submission)
                    problems.add(problem_key)
        return solved_subs

    def filter_subs(self, submissions):
        submissions = SubFilter.filter_solved(submissions)
        filtered_subs = []
        for submission in submissions:
            problem = submission.problem
            contest = cache2.contest_cache.contest_by_id.get(problem.contestId, None)
            type_ok = submission.author.participantType in self.types
            date_ok = self.dlo <= submission.creationTimeSeconds < self.dhi
            tag_ok = problem.matches_all_tags(self.tags)
            bantag_ok = not problem.matches_any_tag(self.bantags)
            index_ok = not self.indices or any(index.lower() == problem.index.lower() for index in self.indices)
            contest_ok = not self.contests or (contest and contest.matches(self.contests))
            team_ok = self.team or len(submission.author.members) == 1
            if self.rated:
                problem_ok = contest and contest.id < cf.GYM_ID_THRESHOLD and not is_nonstandard_problem(problem)
                rating_ok = problem.rating and self.rlo <= problem.rating <= self.rhi
            else:
                # acmsguru and gym allowed
                problem_ok = (not contest or contest.id >= cf.GYM_ID_THRESHOLD
                              or not is_nonstandard_problem(problem))
                rating_ok = True
            if type_ok and date_ok and rating_ok and tag_ok and bantag_ok and team_ok and problem_ok and contest_ok and index_ok:
                filtered_subs.append(submission)
        return filtered_subs

    def filter_rating_changes(self, rating_changes):
        rating_changes = [change for change in rating_changes
                    if self.dlo <= change.ratingUpdateTimeSeconds < self.dhi]
        return rating_changes<|MERGE_RESOLUTION|>--- conflicted
+++ resolved
@@ -99,13 +99,8 @@
 
 
 _NONSTANDARD_CONTEST_INDICATORS = [
-<<<<<<< HEAD
-    'wild', 'fools', 'surprise', 'unknown', 'friday', 'q#', 'testing',
-    'marathon', 'kotlin', 'onsite', 'experimental', 'abbyy']
-=======
     'wild', 'fools', 'unrated', 'surprise', 'unknown', 'friday', 'q#', 'testing',
     'marathon', 'kotlin', 'onsite', 'experimental', 'abbyy', 'icpc']
->>>>>>> c940947e
 
 
 def is_nonstandard_contest(contest):
