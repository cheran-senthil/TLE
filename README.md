# TLE
TLE is a Discord bot centered around Competitive Programming.

## Features
The features of the bot is split into a number of cogs, each handling their own set of commands.

### Codeforces cogs
- **Codeforces** Commands that can recommend problems or contests to users, taking their rating into account.
- **Contests** Shows details of upcoming/running contests.
- **Graphs** Plots various data gathered from Codeforces, e.g. rating distributions and user problem statistics.
- **Handles** Gets or sets information about a specific user's Codeforces handle, or shows list of Codeforces handles.

### CSES cog
- **CSES** Commands related to the [CSES problemset](https://cses.fi/problemset/), such as showing leaderboards.

### Other cogs
- **Starboard** Commands related to the starboard, which adds messages to a specific channel when enough users react with a ⭐️.
- **CacheControl** Commands related to data caching.

## Installation
Clone the repository
```bash
git clone https://github.com/cheran-senthil/TLE
```
Now all dependencies need to be installed. TLE uses [Pipenv](https://docs.pipenv.org/en/latest/) to manage dependencies. After installing Pipenv navigate to the root of the repo and run

```bash
pipenv install
```

You will need to setup a bot on your server before continuing, follow the directions [here](https://github.com/reactiflux/discord-irc/wiki/Creating-a-discord-bot-&-getting-a-token). Following this you should have your bot appearing in your server and you should have the Discord bot token.

To start TLE export the token as an environment variable
```
export BOT_TOKEN="<BOT_TOKEN_FROM_DISCORD_CONSOLE>"
<<<<<<< HEAD
pipenv run python -m tle
=======
```
and run using Python 3.7 or later
```
poetry run python -m tle
>>>>>>> acaa3c07
```

### Notes
 - In order to run admin-only commands you need to have the `Admin` role, which needs to be created in your Discord server and assign it to yourself/other administrators.
 - In order to prevent the bot suggesting an author's problems to the author a python file needs to be run (since this can not be done through the Codeforces API) which will save the authors for specific contests to a file. To do this run `python extra/scrape_cf_contest_writers.py` which will generate a JSON file which should be placed in the `/files` folder. 
 - One of the bot's features is to assign roles to users based on their rating on Codeforces. In order for this functionality to work properly the following roles need to exist in your Discord server
     - Newbie
     - Pupil
     - Specialist
     - Expert
     - Candidate Master
     - Master
     - International Master
     - Grandmaster
     - International Grandmaster
     - Legendary Grandmaster

## Usage
In order to run bot commands you can either ping the bot at the beginning of the command or prefix the command with a semicolon (;), e.g. `;handle pretty`.

In order to find available commands you can run `;help` which will bring a list of commands/groups of commands which are available. To get more details about a specific command you can type `;help <command-name>`.

## Contributing
Pull requests are welcome. For major changes please open an issue first to discuss what you would like to change.

## License
[MIT](https://choosealicense.com/licenses/mit/)<|MERGE_RESOLUTION|>--- conflicted
+++ resolved
@@ -33,14 +33,10 @@
 To start TLE export the token as an environment variable
 ```
 export BOT_TOKEN="<BOT_TOKEN_FROM_DISCORD_CONSOLE>"
-<<<<<<< HEAD
-pipenv run python -m tle
-=======
 ```
 and run using Python 3.7 or later
 ```
-poetry run python -m tle
->>>>>>> acaa3c07
+pipenv run python -m tle
 ```
 
 ### Notes
